--- conflicted
+++ resolved
@@ -81,11 +81,8 @@
 ```
 
 随后, 你可以在 `http://127.0.0.1:8000/docs` 中查看并测试 API.  
-<<<<<<< HEAD
 一般来说, 你需要先调用 `PUT /v1/models/default` 来加载模型, 然后调用 `POST /v1/models/default/invoke` 来进行推理.
 具体的参数请参考 API 文档.
-=======
-一般来说, 你需要先调用 `PUT /v1/models/default` 来加载模型, 然后调用 `POST /v1/models/default/invoke` 来进行推理. 具体的参数请参考 API 文档.
 
 
 ## WebUI 推理
@@ -96,5 +93,4 @@
 python fish_speech/webui/app.py
 ```
 
-祝大家玩得开心!
->>>>>>> 4f2b154d
+祝大家玩得开心!