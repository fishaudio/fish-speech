# Inference

As the vocoder model has been changed, you need more VRAM than before, 12GB is recommended for fluently inference.

We support command line, HTTP API and WebUI for inference, you can choose any method you like.

## Download Weights

First you need to download the model weights:

```bash

# Requires "huggingface_hub[cli]" to be installed
# pip install huggingface_hub[cli]
# or 
# uv tool install huggingface_hub[cli]

hf download fishaudio/openaudio-s1-mini --local-dir checkpoints/openaudio-s1-mini
```

## Command Line Inference

<<<<<<< HEAD
### 1. (Optional, needed for Voice Cloning) Get VQ tokens from reference audio
=======
### 1. Get VQ tokens from reference audio
>>>>>>> b25daedd

!!! note
    If you plan to let the model randomly choose a voice timbre, you can skip this step.

```bash
python fish_speech/models/dac/inference.py \
    -i "ref_audio_name.wav" \
    --checkpoint-path "checkpoints/openaudio-s1-mini/codec.pth"
```

You should get a `fake.npy` and a `fake.wav`.

### 2. Generate semantic tokens from text:

```bash
python fish_speech/models/text2semantic/inference.py \
    --text "The text you want to convert" \
    --prompt-text "Your reference text" \
    --prompt-tokens "fake.npy" \
    --compile
```
with `--prompt-tokens "fake.npy"` and `--prompt-text "Your reference text"` from step 1.
If you want to let the model randomly choose a voice timbre, skip the two parameters.

This command will create a `codes_N` file in the working directory, where N is an integer starting from 0.

!!! note
    You may want to use `--compile` to fuse CUDA kernels for faster inference (~15 tokens/second -> ~150 tokens/second, on RTX 4090 GPU).
    Correspondingly, if you do not plan to use acceleration, you can comment out the `--compile` parameter.

!!! info
    For GPUs that do not support bf16, you may need to use the `--half` parameter.

### 3. Generate vocals from semantic tokens:

!!! warning "Future Warning"
    We have kept the interface accessible from the original path (tools/vqgan/inference.py), but this interface may be removed in subsequent releases, so please change your code as soon as possible.

```bash
python fish_speech/models/dac/inference.py \
    -i "codes_0.npy" \
```

## HTTP API Inference

We provide a HTTP API for inference. You can use the following command to start the server:

```bash
python -m tools.api_server \
    --listen 0.0.0.0:8080 \
    --llama-checkpoint-path "checkpoints/openaudio-s1-mini" \
    --decoder-checkpoint-path "checkpoints/openaudio-s1-mini/codec.pth" \
    --decoder-config-name modded_dac_vq

# or with uv
uv run tools/api_server.py \
    --listen 0.0.0.0:8080 \
    --llama-checkpoint-path "checkpoints/openaudio-s1-mini" \
    --decoder-checkpoint-path "checkpoints/openaudio-s1-mini/codec.pth" \
    --decoder-config-name modded_dac_vq
```

> If you want to speed up inference, you can add the `--compile` parameter.

After that, you can view and test the API at http://127.0.0.1:8080/.

## GUI Inference 
[Download client](https://github.com/AnyaCoder/fish-speech-gui/releases)

## WebUI Inference

You can start the WebUI using the following command:

```bash
python -m tools.run_webui \
    --llama-checkpoint-path "checkpoints/openaudio-s1-mini" \
    --decoder-checkpoint-path "checkpoints/openaudio-s1-mini/codec.pth" \
    --decoder-config-name modded_dac_vq
```

Or simply

```bash
python -m tools.run_webui
```
> If you want to speed up inference, you can add the `--compile` parameter.


!!! note
    You can save the label file and reference audio file in advance to the `references` folder in the main directory (which you need to create yourself), so that you can directly call them in the WebUI.
    Inside the `references` folder, put subdirectories named `<voice_id>`, and put the label file (`sample.lab`, containing the reference text) and reference audio file (`sample.wav`) in the subdirectory.

!!! note
    You can use Gradio environment variables, such as `GRADIO_SHARE`, `GRADIO_SERVER_PORT`, `GRADIO_SERVER_NAME` to configure WebUI.

Enjoy!


## Using Docker
You can use docker to start the web ui or the server:

### Using Docker Compose
```bash
# To start the server
docker compose --profile server up
# Or with compile
COMPILE=1 docker compose --profile server up

# To start the web ui
docker compose --profile webui up
# Or with compile
COMPILE=1 docker compose --profile webui up
```

```bash
# Select the target, either `webui` or `server`
docker build \
    --platform linux/amd64 \
    -f docker/Dockerfile \
    --build-arg BACKEND=cuda \
    --target [webui, server] \
    -t fish-speech-[webui, server]:cuda .

# Starting the web ui
docker run -d \
    --name fish-speech-webui \
    --gpus all \
    -p 7860:7860 \
    -v ./checkpoints:/app/checkpoints \
    -v ./references:/app/references \
    -e COMPILE=1 \
    --rm fish-speech-webui:cuda

# Starting the server
docker run -d \
    --name fish-speech-server \
    --gpus all \
    -p 8080:8080 \
    -v ./checkpoints:/app/checkpoints \
    -v ./references:/app/references \
    -e COMPILE=1 \
    --rm fish-speech-server:cuda
```<|MERGE_RESOLUTION|>--- conflicted
+++ resolved
@@ -20,11 +20,7 @@
 
 ## Command Line Inference
 
-<<<<<<< HEAD
-### 1. (Optional, needed for Voice Cloning) Get VQ tokens from reference audio
-=======
 ### 1. Get VQ tokens from reference audio
->>>>>>> b25daedd
 
 !!! note
     If you plan to let the model randomly choose a voice timbre, you can skip this step.
