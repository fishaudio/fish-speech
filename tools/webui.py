import gc
import html
import io
import os
import queue
import wave
from argparse import ArgumentParser
from functools import partial
from pathlib import Path

import gradio as gr
import numpy as np
import pyrootutils
import torch
from loguru import logger
from transformers import AutoTokenizer

pyrootutils.setup_root(__file__, indicator=".project-root", pythonpath=True)

<<<<<<< HEAD
from fish_speech.text.chn_text_norm.text import Text as ChnNormedText 
=======
>>>>>>> 402d6930
from fish_speech.i18n import i18n
from tools.api import decode_vq_tokens, encode_reference
from tools.chn_text_norm.text import Text as ChnNormedText
from tools.llama.generate import (
    GenerateRequest,
    GenerateResponse,
    WrappedGenerateResponse,
    launch_thread_safe_queue,
)
from tools.vqgan.inference import load_model as load_decoder_model

# Make einx happy
os.environ["EINX_FILTER_TRACEBACK"] = "false"


HEADER_MD = f"""# Fish Speech

{i18n("A text-to-speech model based on VQ-GAN and Llama developed by [Fish Audio](https://fish.audio).")}  

{i18n("You can find the source code [here](https://github.com/fishaudio/fish-speech) and models [here](https://huggingface.co/fishaudio/fish-speech-1).")}  

{i18n("Related code are released under BSD-3-Clause License, and weights are released under CC BY-NC-SA 4.0 License.")}  

{i18n("We are not responsible for any misuse of the model, please consider your local laws and regulations before using it.")}  
"""

TEXTBOX_PLACEHOLDER = i18n("Put your text here.")
SPACE_IMPORTED = False


def build_html_error_message(error):
    return f"""
    <div style="color: red; 
    font-weight: bold;">
        {html.escape(str(error))}
    </div>
    """


@torch.inference_mode()
def inference(
    text,
    enable_reference_audio,
    reference_audio,
    reference_text,
    max_new_tokens,
    chunk_length,
    top_p,
    repetition_penalty,
    temperature,
    speaker,
    streaming=False,
):
    if args.max_gradio_length > 0 and len(text) > args.max_gradio_length:
        return (
            None,
            None,
            i18n("Text is too long, please keep it under {} characters.").format(
                args.max_gradio_length
            ),
        )

    # Parse reference audio aka prompt
    prompt_tokens, reference_embedding = encode_reference(
        decoder_model=decoder_model,
        reference_audio=reference_audio,
        enable_reference_audio=enable_reference_audio,
    )

    # LLAMA Inference
    request = dict(
        tokenizer=llama_tokenizer,
        device=decoder_model.device,
        max_new_tokens=max_new_tokens,
        text=text,
        top_p=top_p,
        repetition_penalty=repetition_penalty,
        temperature=temperature,
        compile=args.compile,
        iterative_prompt=chunk_length > 0,
        chunk_length=chunk_length,
        max_length=args.max_length,
        speaker=speaker if speaker else None,
        prompt_tokens=prompt_tokens if enable_reference_audio else None,
        prompt_text=reference_text if enable_reference_audio else None,
    )

    response_queue = queue.Queue()
    llama_queue.put(
        GenerateRequest(
            request=request,
            response_queue=response_queue,
        )
    )

    if streaming:
        yield wav_chunk_header(), None, None

    segments = []

    while True:
        result: WrappedGenerateResponse = response_queue.get()
        if result.status == "error":
            yield None, None, build_html_error_message(result.response)
            break

        result: GenerateResponse = result.response
        if result.action == "next":
            break

        text_tokens = llama_tokenizer.encode(result.text, return_tensors="pt").to(
            decoder_model.device
        )

        with torch.autocast(
            device_type=(
                "cpu"
                if decoder_model.device.type == "mps"
                else decoder_model.device.type
            ),
            dtype=args.precision,
        ):
            fake_audios = decode_vq_tokens(
                decoder_model=decoder_model,
                codes=result.codes,
                text_tokens=text_tokens,
                reference_embedding=reference_embedding,
            )

        fake_audios = fake_audios.float().cpu().numpy()
        segments.append(fake_audios)

        if streaming:
            yield (fake_audios * 32768).astype(np.int16).tobytes(), None, None

    if len(segments) == 0:
        return (
            None,
            None,
            build_html_error_message(
                i18n("No audio generated, please check the input text.")
            ),
        )

    # No matter streaming or not, we need to return the final audio
    audio = np.concatenate(segments, axis=0)
    yield None, (decoder_model.sampling_rate, audio), None

    if torch.cuda.is_available():
        torch.cuda.empty_cache()
        gc.collect()


inference_stream = partial(inference, streaming=True)

n_audios = 4

global_audio_list = []
global_error_list = []


def inference_wrapper(
    text,
    enable_reference_audio,
    reference_audio,
    reference_text,
    max_new_tokens,
    chunk_length,
    top_p,
    repetition_penalty,
    temperature,
    speaker,
    batch_infer_num,
):
    audios = []
    errors = []

    for _ in range(batch_infer_num):
        items = inference(
            text,
            enable_reference_audio,
            reference_audio,
            reference_text,
            max_new_tokens,
            chunk_length,
            top_p,
            repetition_penalty,
            temperature,
            speaker,
        )

        try:
            item = next(items)
        except StopIteration:
            print("No more audio data available.")

        audios.append(
            gr.Audio(value=item[1] if (item and item[1]) else None, visible=True),
        )
        errors.append(
            gr.HTML(value=item[2] if (item and item[2]) else None, visible=True),
        )

    for _ in range(batch_infer_num, n_audios):
        audios.append(
            gr.Audio(value=None, visible=False),
        )
        errors.append(
            gr.HTML(value=None, visible=False),
        )

    return None, *audios, *errors


def wav_chunk_header(sample_rate=44100, bit_depth=16, channels=1):
    buffer = io.BytesIO()

    with wave.open(buffer, "wb") as wav_file:
        wav_file.setnchannels(channels)
        wav_file.setsampwidth(bit_depth // 8)
        wav_file.setframerate(sample_rate)

    wav_header_bytes = buffer.getvalue()
    buffer.close()
    return wav_header_bytes


def normalize_text(user_input, use_regex):
    if use_regex:
<<<<<<< HEAD
        return ChnNormedText(user_input).normalize()
=======
        return ChnNormedText(raw_text=user_input).normalize()
>>>>>>> 402d6930
    else:
        return user_input


def build_app():
    with gr.Blocks(theme=gr.themes.Base()) as app:
        gr.Markdown(HEADER_MD)

        # Use light theme by default
        app.load(
            None,
            None,
            js="() => {const params = new URLSearchParams(window.location.search);if (!params.has('__theme')) {params.set('__theme', 'light');window.location.search = params.toString();}}",
        )

        # Inference
        with gr.Row():
            with gr.Column(scale=3):
                text = gr.Textbox(
                    label=i18n("Input Text"), placeholder=TEXTBOX_PLACEHOLDER, lines=10
                )
                refined_text = gr.Textbox(
                    label=i18n("Realtime Transform Text"),
                    placeholder=i18n("Normalization Result Preview (Currently Only Chinese)"),
                    lines=5,
                    interactive=False,
                )

                with gr.Row():
                    if_refine_text = gr.Checkbox(
                        label=i18n("Text Normalization"),
                        value=True,
                        scale=0,
                        min_width=150,
                    )

                with gr.Row():
                    with gr.Tab(label=i18n("Advanced Config")):
                        chunk_length = gr.Slider(
                            label=i18n("Iterative Prompt Length, 0 means off"),
                            minimum=0,
                            maximum=500,
                            value=150,
                            step=8,
                        )

                        max_new_tokens = gr.Slider(
                            label=i18n("Maximum tokens per batch, 0 means no limit"),
                            minimum=0,
                            maximum=args.max_length,
                            value=0,  # 0 means no limit
                            step=8,
                        )

                        top_p = gr.Slider(
                            label="Top-P", minimum=0, maximum=1, value=0.7, step=0.01
                        )

                        repetition_penalty = gr.Slider(
                            label=i18n("Repetition Penalty"),
                            minimum=0,
                            maximum=2,
                            value=1.5,
                            step=0.01,
                        )

                        temperature = gr.Slider(
                            label="Temperature",
                            minimum=0,
                            maximum=2,
                            value=0.7,
                            step=0.01,
                        )

                        speaker = gr.Textbox(
                            label=i18n("Speaker"),
                            placeholder=i18n("Type name of the speaker"),
                            lines=1,
                        )

                    with gr.Tab(label=i18n("Reference Audio")):
                        gr.Markdown(
                            i18n(
                                "5 to 10 seconds of reference audio, useful for specifying speaker."
                            )
                        )

                        enable_reference_audio = gr.Checkbox(
                            label=i18n("Enable Reference Audio"),
                        )
                        reference_audio = gr.Audio(
                            label=i18n("Reference Audio"),
                            type="filepath",
                        )
                        reference_text = gr.Textbox(
                            label=i18n("Reference Text"),
                            placeholder=i18n("Reference Text"),
                            lines=1,
                            value="在一无所知中，梦里的一天结束了，一个新的「轮回」便会开始。",
                        )
                    with gr.Tab(label=i18n("Batch Inference")):
                        batch_infer_num = gr.Slider(
                            label="Batch infer nums",
                            minimum=1,
                            maximum=n_audios,
                            step=1,
                            value=1,
                        )

            with gr.Column(scale=3):
                for _ in range(n_audios):
                    with gr.Row():
                        error = gr.HTML(
                            label=i18n("Error Message"),
                            visible=True if _ == 0 else False,
                        )
                        global_error_list.append(error)
                    with gr.Row():
                        audio = gr.Audio(
                            label=i18n("Generated Audio"),
                            type="numpy",
                            interactive=False,
                            visible=True if _ == 0 else False,
                        )
                        global_audio_list.append(audio)

                with gr.Row():
                    stream_audio = gr.Audio(
                        label=i18n("Streaming Audio"),
                        streaming=True,
                        autoplay=True,
                        interactive=False,
                        show_download_button=True,
                    )
                with gr.Row():
                    with gr.Column(scale=3):
                        generate = gr.Button(
                            value="\U0001F3A7 " + i18n("Generate"), variant="primary"
                        )
                        generate_stream = gr.Button(
                            value="\U0001F3A7 " + i18n("Streaming Generate"),
                            variant="primary",
                        )

        text.input(
            fn=normalize_text, inputs=[text, if_refine_text], outputs=[refined_text]
        )

        # # Submit
        generate.click(
            inference_wrapper,
            [
                refined_text,
                enable_reference_audio,
                reference_audio,
                reference_text,
                max_new_tokens,
                chunk_length,
                top_p,
                repetition_penalty,
                temperature,
                speaker,
                batch_infer_num,
            ],
            [stream_audio, *global_audio_list, *global_error_list],
            concurrency_limit=1,
        )

        generate_stream.click(
            inference_stream,
            [
                refined_text,
                enable_reference_audio,
                reference_audio,
                reference_text,
                max_new_tokens,
                chunk_length,
                top_p,
                repetition_penalty,
                temperature,
                speaker,
            ],
            [stream_audio, global_audio_list[0], global_error_list[0]],
            concurrency_limit=10,
        )
    return app


def parse_args():
    parser = ArgumentParser()
    parser.add_argument(
        "--llama-checkpoint-path",
        type=Path,
        default="checkpoints/text2semantic-sft-large-v1.1-4k.pth",
    )
    parser.add_argument(
        "--llama-config-name", type=str, default="dual_ar_2_codebook_large"
    )
    parser.add_argument(
        "--decoder-checkpoint-path",
        type=Path,
        default="checkpoints/vq-gan-group-fsq-2x1024.pth",
    )
    parser.add_argument("--decoder-config-name", type=str, default="vqgan_pretrain")
    parser.add_argument("--tokenizer", type=str, default="fishaudio/fish-speech-1")
    parser.add_argument("--device", type=str, default="cuda")
    parser.add_argument("--half", action="store_true")
    parser.add_argument("--max-length", type=int, default=2048)
    parser.add_argument("--compile", action="store_true")
    parser.add_argument("--max-gradio-length", type=int, default=0)

    return parser.parse_args()


if __name__ == "__main__":
    args = parse_args()
    args.precision = torch.half if args.half else torch.bfloat16

    logger.info("Loading Llama model...")
    llama_queue = launch_thread_safe_queue(
        config_name=args.llama_config_name,
        checkpoint_path=args.llama_checkpoint_path,
        device=args.device,
        precision=args.precision,
        max_length=args.max_length,
        compile=args.compile,
    )
    llama_tokenizer = AutoTokenizer.from_pretrained(args.tokenizer)
    logger.info("Llama model loaded, loading VQ-GAN model...")

    decoder_model = load_decoder_model(
        config_name=args.decoder_config_name,
        checkpoint_path=args.decoder_checkpoint_path,
        device=args.device,
    )

    logger.info("Decoder model loaded, warming up...")

    # Dry run to check if the model is loaded correctly and avoid the first-time latency
    list(
        inference(
            text="Hello, world!",
            enable_reference_audio=False,
            reference_audio=None,
            reference_text="",
            max_new_tokens=0,
            chunk_length=150,
            top_p=0.7,
            repetition_penalty=1.5,
            temperature=0.7,
            speaker=None,
        )
    )

    logger.info("Warming up done, launching the web UI...")

    app = build_app()
    app.launch(show_api=True)<|MERGE_RESOLUTION|>--- conflicted
+++ resolved
@@ -17,10 +17,8 @@
 
 pyrootutils.setup_root(__file__, indicator=".project-root", pythonpath=True)
 
-<<<<<<< HEAD
+
 from fish_speech.text.chn_text_norm.text import Text as ChnNormedText 
-=======
->>>>>>> 402d6930
 from fish_speech.i18n import i18n
 from tools.api import decode_vq_tokens, encode_reference
 from tools.chn_text_norm.text import Text as ChnNormedText
@@ -250,11 +248,11 @@
 
 def normalize_text(user_input, use_regex):
     if use_regex:
-<<<<<<< HEAD
+
         return ChnNormedText(user_input).normalize()
-=======
+
         return ChnNormedText(raw_text=user_input).normalize()
->>>>>>> 402d6930
+
     else:
         return user_input
 
