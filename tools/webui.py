--- conflicted
+++ resolved
@@ -443,14 +443,7 @@
     parser.add_argument(
         "--llama-checkpoint-path",
         type=Path,
-<<<<<<< HEAD
         default="checkpoints/fish-speech-1.2",
-=======
-        default="checkpoints/text2semantic-sft-large-v1.1-4k.pth",
-    )
-    parser.add_argument(
-        "--llama-config-name", type=str, default="dual_ar_2_codebook_large"
->>>>>>> 97e8e3c4
     )
     parser.add_argument(
         "--decoder-checkpoint-path",
