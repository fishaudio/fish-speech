--- conflicted
+++ resolved
@@ -39,24 +39,6 @@
 
 TEXTBOX_PLACEHOLDER = i18n("Put your text here.")
 SPACE_IMPORTED = False
-<<<<<<< HEAD
-
-try:
-    import spaces
-
-    GPU_DECORATOR = spaces.GPU
-    SPACE_IMPORTED = True
-except ImportError:
-
-    def GPU_DECORATOR(func):
-        @wraps(func)
-        def wrapper(*args, **kwargs):
-            return func(*args, **kwargs)
-
-        wrapper.original = func  # ref
-        return wrapper
-=======
->>>>>>> 56118c16
 
 
 def build_html_error_message(error):
@@ -174,11 +156,6 @@
 
 inference_stream = partial(inference, streaming=True)
 
-if not SPACE_IMPORTED:
-    logger.info("‘spaces’ not imported, use original")
-    inference = inference.original
-    inference_stream = partial(inference, streaming=True)
-
 
 def wav_chunk_header(sample_rate=44100, bit_depth=16, channels=1):
     buffer = io.BytesIO()
