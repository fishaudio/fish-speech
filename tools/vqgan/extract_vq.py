import os
import subprocess as sp
import sys
import time
from datetime import timedelta
from functools import lru_cache
from pathlib import Path
from random import Random

import click
import numpy as np
import torch
import torchaudio
from hydra import compose, initialize
from hydra.utils import instantiate
from lightning import LightningModule
from loguru import logger
from omegaconf import OmegaConf

from tools.file import AUDIO_EXTENSIONS, list_files, load_filelist

# register eval resolver
OmegaConf.register_new_resolver("eval", eval)
# This file is used to convert the audio files to text files using the Whisper model.
# It's mainly used to generate the training data for the VQ model.

backends = torchaudio.list_audio_backends()
<<<<<<< HEAD
if "ffmpeg" in backends:
=======
if "sox" in backends:
    backend = "sox"
elif "ffmpeg" in backends:
>>>>>>> e37a445f
    backend = "ffmpeg"
else:
    backend = "soundfile"

RANK = int(os.environ.get("SLURM_PROCID", 0))
WORLD_SIZE = int(os.environ.get("SLURM_NTASKS", 1))

logger_format = (
    "<green>{time:YYYY-MM-DD HH:mm:ss.SSS}</green> | "
    "<level>{level: <8}</level> | "
    "<cyan>{name}</cyan>:<cyan>{function}</cyan>:<cyan>{line}</cyan> | "
    "{extra[rank]} - <level>{message}</level>"
)
logger.configure(extra={"rank": f"RANK: {RANK} / {WORLD_SIZE}"})
logger.remove()
logger.add(sys.stderr, format=logger_format)


@lru_cache(maxsize=1)
def get_model(
    config_name: str = "firefly_gan_vq",
    checkpoint_path: str = "checkpoints/fish-speech-1.4/firefly-gan-vq-fsq-8x1024-21hz-generator.pth",
    device: str | torch.device = "cuda",
):
    with initialize(version_base="1.3", config_path="../../fish_speech/configs"):
        cfg = compose(config_name=config_name)

    model = instantiate(cfg)
    state_dict = torch.load(
        checkpoint_path,
        map_location=device,
    )
    if "state_dict" in state_dict:
        state_dict = state_dict["state_dict"]

    if any("generator" in k for k in state_dict):
        state_dict = {
            k.replace("generator.", ""): v
            for k, v in state_dict.items()
            if "generator." in k
        }

    model.load_state_dict(state_dict, strict=False)
    model.eval()
    model.to(device)

    logger.info(f"Loaded model")
    return model


@torch.inference_mode()
def process_batch(files: list[Path], model) -> float:
    wavs = []
    audio_lengths = []
    new_files = []
    max_length = total_time = 0

    for file in files:
        try:
            wav, sr = torchaudio.load(
                str(file), backend=backend
            )  # Need to install libsox-dev
        except Exception as e:
            logger.error(f"Error reading {file}: {e}")
            continue

        if wav.shape[0] > 1:
            wav = wav.mean(dim=0, keepdim=True)

        wav = torchaudio.functional.resample(
            wav.cuda(), sr, model.spec_transform.sample_rate
        )[0]
        total_time += len(wav) / model.spec_transform.sample_rate
        max_length = max(max_length, len(wav))

        wavs.append(wav)
        audio_lengths.append(len(wav))
        new_files.append(file)

    files = new_files

    # Pad to max length
    for i, wav in enumerate(wavs):
        wavs[i] = torch.nn.functional.pad(wav, (0, max_length - len(wav)), "constant")

    audios = torch.stack(wavs, dim=0)[:, None]
    audio_lengths = torch.tensor(audio_lengths, device=model.device, dtype=torch.long)

    # Calculate lengths
    indices, feature_lengths = model.encode(audios, audio_lengths)

    # Save to disk
    outputs = indices.cpu().numpy()

    for file, length, feature, audio_length in zip(
        files, feature_lengths, outputs, audio_lengths
    ):
        feature = feature[:, :length]

        # (T,)
        with open(file.with_suffix(".npy"), "wb") as f:
            np.save(f, feature)

    return total_time


@click.command()
@click.argument("folder")
@click.option("--num-workers", default=1)
@click.option("--config-name", default="firefly_gan_vq")
@click.option(
    "--checkpoint-path",
    default="checkpoints/fish-speech-1.4/firefly-gan-vq-fsq-8x1024-21hz-generator.pth",
)
@click.option("--batch-size", default=64)
@click.option("--filelist", default=None, type=Path)
def main(
    folder: str,
    num_workers: int,
    config_name: str,
    checkpoint_path: str,
    batch_size: int,
    filelist: Path,
):
    if num_workers > 1 and WORLD_SIZE != num_workers:
        assert WORLD_SIZE == 1, "You should either use SLURM or this launcher, not both"

        logger.info(f"Spawning {num_workers} workers")

        if torch.cuda.is_available():
            visible_devices = os.environ.get("CUDA_VISIBLE_DEVICES", None)
            if visible_devices is None:
                visible_devices = list(range(torch.cuda.device_count()))
            else:
                visible_devices = visible_devices.split(",")
        else:
            # Set to empty string to avoid using GPU
            visible_devices = [""]

        processes = []
        for i in range(num_workers):
            env = os.environ.copy()
            env["CUDA_VISIBLE_DEVICES"] = str(visible_devices[i % len(visible_devices)])
            env["SLURM_PROCID"] = str(i)
            env["SLURM_NTASKS"] = str(num_workers)

            processes.append(
                sp.Popen(
                    [sys.executable] + sys.argv.copy(),
                    env=env,
                )
            )

        for p in processes:
            p.wait()

        logger.info(f"All workers finished")
        return

    # This is a worker
    logger.info(f"Starting worker")
    if filelist:
        files = [i[0] for i in load_filelist(filelist)]
    else:
        files = list_files(folder, AUDIO_EXTENSIONS, recursive=True, sort=False)

    print(f"Found {len(files)} files")
    files = [Path(f) for f in files if not Path(f).with_suffix(".npy").exists()]

    total_files = len(files)
    files = files[RANK::WORLD_SIZE]
    logger.info(f"Processing {len(files)}/{total_files} files")

    # Batch processing
    total_time = 0
    begin_time = time.time()
    processed_files = 0
    model = get_model(config_name, checkpoint_path)

    for n_batch, idx in enumerate(range(0, len(files), batch_size)):
        batch = files[idx : idx + batch_size]
        batch_time = process_batch(batch, model)

        total_time += batch_time
        processed_files += len(batch)

        if (n_batch + 1) % 10 == 0:
            eta = (
                (time.time() - begin_time)
                / processed_files
                * (len(files) - processed_files)
            )
            logger.info(
                f"Processed {processed_files} files, {total_time / 3600:.2f} hours of audio, "
                + f"ETA: {timedelta(seconds=round(eta))}s"
            )

    logger.info(
        f"Finished processing {len(files)} files, {total_time / 3600:.2f} hours of audio"
    )


if __name__ == "__main__":
    main()<|MERGE_RESOLUTION|>--- conflicted
+++ resolved
@@ -25,13 +25,8 @@
 # It's mainly used to generate the training data for the VQ model.
 
 backends = torchaudio.list_audio_backends()
-<<<<<<< HEAD
+
 if "ffmpeg" in backends:
-=======
-if "sox" in backends:
-    backend = "sox"
-elif "ffmpeg" in backends:
->>>>>>> e37a445f
     backend = "ffmpeg"
 else:
     backend = "soundfile"
