import re

import gradio as gr
import numpy as np

from .fish_e2e import FishE2EAgent, FishE2EEventType
from .schema import ServeMessage, ServeTextPart, ServeVQPart
import io
import wave

def wav_chunk_header(sample_rate=44100, bit_depth=16, channels=1):
    buffer = io.BytesIO()

    with wave.open(buffer, "wb") as wav_file:
        wav_file.setnchannels(channels)
        wav_file.setsampwidth(bit_depth // 8)
        wav_file.setframerate(sample_rate)

    wav_header_bytes = buffer.getvalue()
    buffer.close()
    return wav_header_bytes


class ChatState:
    def __init__(self):
        self.conversation = []
        self.added_systext = False
        self.added_sysaudio = False

    def get_history(self):
        results = []
        for msg in self.conversation:
            results.append({"role": msg.role, "content": self.repr_message(msg)})

        # Process assistant messages to extract questions and update user messages
        for i, msg in enumerate(results):
            if msg["role"] == "assistant":
                match = re.search(r"Question: (.*?)\n\nResponse:", msg["content"])
                if match and i > 0 and results[i - 1]["role"] == "user":
                    # Update previous user message with extracted question
                    results[i - 1]["content"] += "\n" + match.group(1)
                    # Remove the Question/Answer format from assistant message
                    msg["content"] = msg["content"].split("\n\nResponse: ", 1)[1]
        return results

    def repr_message(self, msg: ServeMessage):
        response = ""
        for part in msg.parts:
            if isinstance(part, ServeTextPart):
                response += part.text
            elif isinstance(part, ServeVQPart):
                response += f"<audio {len(part.codes[0]) / 21:.2f}s>"
        return response


def clear_fn():
    return [], ChatState(), None, None, None


async def process_audio_input(
    sys_audio_input, sys_text_input, audio_input, state: ChatState, text_input: str
):
    if audio_input is None and not text_input:
        raise gr.Error("No input provided")

    agent = FishE2EAgent()  # Create new agent instance for each request

    # Convert audio input to numpy array
    if isinstance(audio_input, tuple):
        sr, audio_data = audio_input
    elif text_input:
        sr = 44100
        audio_data = None
    else:
        raise gr.Error("Invalid audio format")

    if isinstance(sys_audio_input, tuple):
        sr, sys_audio_data = sys_audio_input
    else:
        sr = 44100
        sys_audio_data = None
<<<<<<< HEAD

=======
>>>>>>> ce22ce49

    def append_to_chat_ctx(
        part: ServeTextPart | ServeVQPart, role: str = "assistant"
    ) -> None:
        if not state.conversation or state.conversation[-1].role != role:
            state.conversation.append(ServeMessage(role=role, parts=[part]))
        else:
            state.conversation[-1].parts.append(part)

    if state.added_systext is False and sys_text_input:
        state.added_systext = True
        append_to_chat_ctx(ServeTextPart(text=sys_text_input), role="system")
    if text_input:
        append_to_chat_ctx(ServeTextPart(text=text_input), role="user")
        audio_data = None

    result_audio = b""
    async for event in agent.stream(
        sys_audio_data,
        audio_data,
        sr,
        1,
        chat_ctx={
            "messages": state.conversation,
            "added_sysaudio": state.added_sysaudio,
        },
    ):
        if event.type == FishE2EEventType.USER_CODES:
            append_to_chat_ctx(ServeVQPart(codes=event.vq_codes), role="user")
        elif event.type == FishE2EEventType.SPEECH_SEGMENT:
            append_to_chat_ctx(ServeVQPart(codes=event.vq_codes))
            yield state.get_history(), wav_chunk_header() + event.frame.data, None, None
        elif event.type == FishE2EEventType.TEXT_SEGMENT:
            append_to_chat_ctx(ServeTextPart(text=event.text))

    yield state.get_history(), None, None, None


async def process_text_input(
    sys_audio_input, sys_text_input, state: ChatState, text_input: str
):
    async for event in process_audio_input(
        sys_audio_input, sys_text_input, None, state, text_input
    ):
        yield event


def create_demo():
    with gr.Blocks() as demo:
        state = gr.State(ChatState())

        with gr.Row():
            # Left column (70%) for chatbot and notes
            with gr.Column(scale=7):
                chatbot = gr.Chatbot(
                    [],
                    elem_id="chatbot",
                    bubble_full_width=False,
                    height=600,
                    type="messages",
                )

                # notes = gr.Markdown(
                #     """
                # # Fish Agent
                # 1. 此Demo为Fish Audio自研端到端语言模型Fish Agent 3B版本.
                # 2. 你可以在我们的官方仓库找到代码以及权重，但是相关内容全部基于 CC BY-NC-SA 4.0 许可证发布.
                # 3. Demo为早期灰度测试版本，推理速度尚待优化.
                # # 特色
                # 1. 该模型自动集成ASR与TTS部分，不需要外挂其它模型，即真正的端到端，而非三段式(ASR+LLM+TTS).
                # 2. 模型可以使用reference audio控制说话音色.
                # 3. 可以生成具有较强情感与韵律的音频.
                # """
                # )
                notes = gr.Markdown(
                    """
                    # Fish Agent
                    1. This demo is Fish Audio's self-researh end-to-end language model, Fish Agent version 3B.
                    2. You can find the code and weights in our official repo in [gitub](https://github.com/fishaudio/fish-speech) and [hugging face](https://huggingface.co/fishaudio/fish-agent-v0.1-3b), but the content is released under a CC BY-NC-SA 4.0 licence.
                    3. The demo is an early alpha test version, the inference speed needs to be optimised.
                    # Features
                    1. The model automatically integrates ASR and TTS parts, no need to plug-in other models, i.e., true end-to-end, not three-stage (ASR+LLM+TTS).
                    2. The model can use reference audio to control the speech timbre. 
                    3. The model can generate speech with strong emotion.
                """
                )

            # Right column (30%) for controls
            with gr.Column(scale=3):
                sys_audio_input = gr.Audio(
                    sources=["upload"],
                    type="numpy",
                    label="Give a timbre for your assistant",
                )
                sys_text_input = gr.Textbox(
                    label="What is your assistant's role?",
                    value="You are a voice assistant created by Fish Audio, offering end-to-end voice interaction for a seamless user experience. You are required to first transcribe the user's speech, then answer it in the following format: 'Question: [USER_SPEECH]\n\nAnswer: [YOUR_RESPONSE]\n'. You are required to use the following voice in this conversation.",
                    type="text",
                )
                audio_input = gr.Audio(
                    sources=["microphone"], type="numpy", label="Speak your message"
                )

                text_input = gr.Textbox(label="Or type your message", type="text")

                output_audio = gr.Audio(
                                label="Assistant's Voice",
                                streaming=True,
                                autoplay=True,
                                interactive=False,
                            )

                send_button = gr.Button("Send", variant="primary")
                clear_button = gr.Button("Clear")

        # Event handlers
        audio_input.stop_recording(
            process_audio_input,
            inputs=[sys_audio_input, sys_text_input, audio_input, state, text_input],
            outputs=[chatbot, output_audio, audio_input, text_input],
            show_progress=True,
        )

        send_button.click(
            process_text_input,
            inputs=[sys_audio_input, sys_text_input, state, text_input],
            outputs=[chatbot, output_audio, audio_input, text_input],
            show_progress=True,
        )

        text_input.submit(
            process_text_input,
            inputs=[sys_audio_input, sys_text_input, state, text_input],
            outputs=[chatbot, output_audio, audio_input, text_input],
            show_progress=True,
        )

        clear_button.click(
            clear_fn,
            inputs=[],
            outputs=[chatbot, state, audio_input, output_audio, text_input],
        )

    return demo


if __name__ == "__main__":
    demo = create_demo()
    demo.launch(server_name="127.0.0.1", server_port=7860, share=True)<|MERGE_RESOLUTION|>--- conflicted
+++ resolved
@@ -79,10 +79,6 @@
     else:
         sr = 44100
         sys_audio_data = None
-<<<<<<< HEAD
-
-=======
->>>>>>> ce22ce49
 
     def append_to_chat_ctx(
         part: ServeTextPart | ServeVQPart, role: str = "assistant"
