--- conflicted
+++ resolved
@@ -3,10 +3,6 @@
 import queue
 from dataclasses import dataclass
 from typing import Literal
-<<<<<<< HEAD
-from typing_extensions import Annotated
-=======
->>>>>>> 7902e408
 
 import torch
 from pydantic import BaseModel, Field, conint, conlist, model_validator
