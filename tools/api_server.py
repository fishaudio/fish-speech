--- conflicted
+++ resolved
@@ -2,11 +2,6 @@
 
 import pyrootutils
 import uvicorn
-<<<<<<< HEAD
-from kui.asgi import FactoryClass, HTTPException, Kui, OpenAPI
-from kui.openapi.specification import Info
-from kui.cors import CORSConfig
-=======
 from kui.asgi import (
     Depends,
     FactoryClass,
@@ -19,7 +14,6 @@
 from kui.cors import CORSConfig
 from kui.openapi.specification import Info
 from kui.security import bearer_auth
->>>>>>> 7902e408
 from loguru import logger
 from typing_extensions import Annotated
 
@@ -28,27 +22,13 @@
 from tools.server.api_utils import MsgPackRequest, parse_args
 from tools.server.exception_handler import ExceptionHandler
 from tools.server.model_manager import ModelManager
-<<<<<<< HEAD
-from tools.server.views import (
-    routes
-)
-=======
 from tools.server.views import routes
->>>>>>> 7902e408
 
 
 class API(ExceptionHandler):
     def __init__(self):
         self.args = parse_args()
         self.routes = routes
-<<<<<<< HEAD
-
-        self.openapi = OpenAPI(
-            Info({
-                "title": "Fish Speech API",
-                "version": "1.5.0",
-            }),
-=======
 
         def api_auth(endpoint):
             async def verify(token: Annotated[str, Depends(bearer_auth)]):
@@ -71,7 +51,6 @@
                     "version": "1.5.0",
                 }
             ),
->>>>>>> 7902e408
         ).routes
 
         # Initialize the app
