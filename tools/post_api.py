--- conflicted
+++ resolved
@@ -7,29 +7,7 @@
 import requests
 from pydub import AudioSegment
 from pydub.playback import play
-<<<<<<< HEAD
 from tools.file import audio_to_base64, read_ref_text
-=======
-
-from tools.file import AUDIO_EXTENSIONS, list_files
-
-
-def audio_to_base64(file_path):
-    if not file_path or not Path(file_path).exists():
-        return None
-    with open(file_path, "rb") as wav_file:
-        wav_content = wav_file.read()
-        base64_encoded = base64.b64encode(wav_content)
-        return base64_encoded.decode("utf-8")
-
-
-def read_ref_text(ref_text):
-    path = Path(ref_text)
-    if path.exists() and path.is_file():
-        with path.open("r", encoding="utf-8") as file:
-            return file.read()
-    return ref_text
->>>>>>> a1e0d1cd
 
 
 def parse_args():
@@ -139,7 +117,6 @@
         ]
         ref_texts = [read_ref_text(ref_text) for ref_text in args.reference_text]
     else:
-<<<<<<< HEAD
         base64_audios = []
         ref_texts = []
         pass # in api.py
@@ -148,25 +125,6 @@
         "text": args.text,
         "references": [dict(text=ref_text, audio=ref_audio) for ref_text, ref_audio in zip(ref_texts, base64_audios)],
         "reference_id": idstr,
-=======
-        ref_folder = Path("references") / idstr
-        ref_folder.mkdir(parents=True, exist_ok=True)
-        ref_audios = list_files(
-            ref_folder, AUDIO_EXTENSIONS, recursive=True, sort=False
-        )
-        base64_audios = [audio_to_base64(str(ref_audio)) for ref_audio in ref_audios]
-        ref_texts = [
-            read_ref_text(str(ref_audio.with_suffix(".lab")))
-            for ref_audio in ref_audios
-        ]
-
-    data = {
-        "text": args.text,
-        "references": [
-            dict(text=ref_text, audio=ref_audio)
-            for ref_text, ref_audio in zip(ref_texts, base64_audios)
-        ],
->>>>>>> a1e0d1cd
         "normalize": args.normalize,
         "format": args.format,
         "mp3_bitrate": args.mp3_bitrate,
