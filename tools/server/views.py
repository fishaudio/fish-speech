--- conflicted
+++ resolved
@@ -7,15 +7,7 @@
 import ormsgpack
 import soundfile as sf
 import torch
-<<<<<<< HEAD
-from kui.asgi import HTTPException, JSONResponse, StreamResponse, request
-from kui.asgi import Routes
-from typing_extensions import Annotated
-from kui.asgi import Body
-
-=======
 from kui.asgi import Body, HTTPException, JSONResponse, Routes, StreamResponse, request
->>>>>>> 7902e408
 from loguru import logger
 from typing_extensions import Annotated
 
@@ -43,10 +35,7 @@
 
 routes = Routes()
 
-<<<<<<< HEAD
-=======
 
->>>>>>> 7902e408
 @routes.http.post("/v1/health")
 async def health():
     return JSONResponse({"status": "ok"})
@@ -61,13 +50,7 @@
     # Encode the audio
     start_time = time.time()
     tokens = cached_vqgan_batch_encode(decoder_model, req.audios)
-<<<<<<< HEAD
-    logger.info(
-        f"[EXEC] VQGAN encode time: {(time.time() - start_time) * 1000:.2f}ms"
-    )
-=======
     logger.info(f"[EXEC] VQGAN encode time: {(time.time() - start_time) * 1000:.2f}ms")
->>>>>>> 7902e408
 
     # Return the response
     return ormsgpack.packb(
@@ -86,13 +69,7 @@
     tokens = [torch.tensor(token, dtype=torch.int) for token in req.tokens]
     start_time = time.time()
     audios = vqgan_decode(decoder_model, tokens)
-<<<<<<< HEAD
-    logger.info(
-        f"[EXEC] VQGAN decode time: {(time.time() - start_time) * 1000:.2f}ms"
-    )
-=======
     logger.info(f"[EXEC] VQGAN decode time: {(time.time() - start_time) * 1000:.2f}ms")
->>>>>>> 7902e408
     audios = [audio.astype(np.float16).tobytes() for audio in audios]
 
     # Return the response
@@ -101,10 +78,7 @@
         option=ormsgpack.OPT_SERIALIZE_PYDANTIC,
     )
 
-<<<<<<< HEAD
-=======
 
->>>>>>> 7902e408
 @routes.http.post("/v1/asr")
 async def asr(req: Annotated[ServeASRRequest, Body(exclusive=True)]):
     # Get the model from the app
@@ -181,10 +155,7 @@
             content_type=get_content_type(req.format),
         )
 
-<<<<<<< HEAD
-=======
 
->>>>>>> 7902e408
 @routes.http.post("/v1/chat")
 async def chat(req: Annotated[ServeChatRequest, Body(exclusive=True)]):
     # Check that the number of samples requested is correct
@@ -193,7 +164,6 @@
             HTTPStatus.BAD_REQUEST,
             content=f"Number of samples must be between 1 and {MAX_NUM_SAMPLES}",
         )
-<<<<<<< HEAD
 
     # Get the type of content provided
     content_type = request.headers.get("Content-Type", "application/json")
@@ -212,26 +182,6 @@
         llama_queue, tokenizer, config, req, device, json_mode
     )
 
-=======
-
-    # Get the type of content provided
-    content_type = request.headers.get("Content-Type", "application/json")
-    json_mode = "application/json" in content_type
-
-    # Get the models from the app
-    model_manager: ModelManager = request.app.state.model_manager
-    llama_queue = model_manager.llama_queue
-    tokenizer = model_manager.tokenizer
-    config = model_manager.config
-
-    device = request.app.state.device
-
-    # Get the response generators
-    response_generator = get_response_generator(
-        llama_queue, tokenizer, config, req, device, json_mode
-    )
-
->>>>>>> 7902e408
     # Return the response in the correct format
     if req.streaming is False:
         result = response_generator()
