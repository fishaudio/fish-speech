--- conflicted
+++ resolved
@@ -2,27 +2,12 @@
   - base
   - _self_
 
-<<<<<<< HEAD
-project: vqgan_pretrain_lfq
-ckpt_path: checkpoints/gpt_sovits_488k.pth
-resume_weights_only: true
-=======
 project: vq-gan-pretrain
->>>>>>> d9f42acd
 
 # Lightning Trainer
 trainer:
   accelerator: gpu
   devices: auto
-<<<<<<< HEAD
-  strategy: ddp_find_unused_parameters_true
-  precision: 32
-  max_steps: 1_000_000
-  val_check_interval: 2000
-
-sample_rate: 32000
-hop_length: 640
-=======
   precision: bf16-mixed
   max_steps: 1_000_000
   val_check_interval: 5000
@@ -30,24 +15,12 @@
 
 sample_rate: 44100
 hop_length: 512
->>>>>>> d9f42acd
 num_mels: 128
 n_fft: 2048
 win_length: 2048
 
 # Dataset Configuration
 train_dataset:
-<<<<<<< HEAD
-  _target_: fish_speech.datasets.vqgan.VQGANDataset
-  filelist: data/vq_train_filelist.txt
-  sample_rate: ${sample_rate}
-  hop_length: ${hop_length}
-  slice_frames: 128
-
-val_dataset:
-  _target_: fish_speech.datasets.vqgan.VQGANDataset
-  filelist: data/vq_val_filelist.txt
-=======
   _target_: torch.utils.data.ConcatDataset
   datasets:
     - _target_: fish_speech.datasets.vqgan.VQGANDataset
@@ -64,7 +37,6 @@
 val_dataset:
   _target_: fish_speech.datasets.vqgan.VQGANDataset
   filelist: data/sft/vq_val_filelist.txt
->>>>>>> d9f42acd
   sample_rate: ${sample_rate}
   hop_length: ${hop_length}
 
@@ -73,58 +45,12 @@
   train_dataset: ${train_dataset}
   val_dataset: ${val_dataset}
   num_workers: 4
-<<<<<<< HEAD
-  batch_size: 16
-  val_batch_size: 4
-=======
   batch_size: 32
   val_batch_size: 32
->>>>>>> d9f42acd
 
 # Model Configuration
 model:
   _target_: fish_speech.models.vqgan.VQGAN
-<<<<<<< HEAD
-  sample_rate: ${sample_rate}
-  hop_length: ${hop_length}
-  freeze_discriminator: false
-
-  weight_mel: 45.0
-  weight_kl: 0.1
-  weight_vq: 1.0
-  weight_aux_mel: 1.0
-
-  generator:
-    _target_: fish_speech.models.vqgan.modules.models.SynthesizerTrn
-    spec_channels: 1025
-    segment_size: 32
-    inter_channels: 192
-    prior_hidden_channels: 192
-    posterior_hidden_channels: 192
-    prior_n_layers: 16
-    posterior_n_layers: 16
-    kernel_size: 5
-    p_dropout: 0.1
-    resblock: "1"
-    resblock_kernel_sizes: [3, 7, 11]
-    resblock_dilation_sizes: [[1, 3, 5], [1, 3, 5], [1, 3, 5]]
-    upsample_rates: [10, 8, 2, 2, 2]
-    upsample_initial_channel: 512
-    upsample_kernel_sizes: [16, 16, 8, 2, 2]
-    gin_channels: 512
-    freeze_quantizer: false
-    freeze_decoder: false
-    freeze_posterior_encoder: false
-    codebook_size: 1024
-    num_codebooks: 2
-    aux_spec_channels: ${num_mels}
-
-  discriminator:
-    _target_: fish_speech.models.vqgan.modules.models.EnsembledDiscriminator
-    periods: [2, 3, 5, 7, 11]
-
-  mel_transform:
-=======
 
   sampling_rate: ${sample_rate}
   weight_adv: 0.2
@@ -172,7 +98,6 @@
     f_max: 8000.0
 
   gt_mel_transform:
->>>>>>> d9f42acd
     _target_: fish_speech.models.vqgan.spectrogram.LogMelSpectrogram
     sample_rate: ${sample_rate}
     n_fft: ${n_fft}
@@ -180,13 +105,6 @@
     win_length: ${win_length}
     n_mels: ${num_mels}
 
-  spec_transform:
-    _target_: fish_speech.models.vqgan.spectrogram.LinearSpectrogram
-    n_fft: ${n_fft}
-    hop_length: ${hop_length}
-    win_length: ${win_length}
-    mode: pow2_sqrt
-  
   optimizer:
     _target_: torch.optim.AdamW
     _partial_: true
@@ -198,16 +116,12 @@
   lr_scheduler:
     _target_: torch.optim.lr_scheduler.LambdaLR
     _partial_: true
-<<<<<<< HEAD
-    gamma: 0.99999
-=======
     lr_lambda:
       _target_: fish_speech.scheduler.get_cosine_schedule_with_warmup_lr_lambda
       _partial_: true
       num_warmup_steps: 100
       num_training_steps: ${trainer.max_steps}
       final_lr_ratio: 0
->>>>>>> d9f42acd
 
 callbacks:
   model_summary:
@@ -219,11 +133,7 @@
 
   grad_norm_monitor:
     sub_module: 
-<<<<<<< HEAD
-      - generator
-=======
       - encoder
       - decoder
       - quantizer
->>>>>>> d9f42acd
       - discriminator