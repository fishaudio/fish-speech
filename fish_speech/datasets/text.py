import random
from dataclasses import dataclass
from itertools import chain
from pathlib import Path
from random import Random
from typing import Optional, Union

import grpc
import numpy as np
import pyarrow.parquet as pq
import torch
import torch.nn.functional as F
from datasets.download.streaming_download_manager import xopen
from huggingface_hub import HfApi
from lightning import LightningDataModule
from torch.distributed import get_rank, get_world_size, is_initialized
from torch.utils.data import DataLoader, IterableDataset, get_worker_info
from transformers import AutoTokenizer

<<<<<<< HEAD
from fish_speech.datasets.protos.text_data_pb2 import SampleDataRequest, SampledData
from fish_speech.datasets.protos.text_data_pb2_grpc import DataServiceStub
from fish_speech.datasets.protos.text_data_stream import read_pb_stream
from fish_speech.text.parser import clean_text
from fish_speech.text.symbols import pad as pad_symbol
from fish_speech.text.symbols import pu_symbols
=======
from fish_speech.datasets.protos.text_data_pb2 import SampledData
from fish_speech.datasets.protos.text_data_stream import read_pb_stream
from fish_speech.text.clean import clean_text
>>>>>>> d9f42acd
from fish_speech.utils import RankedLogger
from fish_speech.utils.braceexpand import braceexpand

log = RankedLogger(__name__, rank_zero_only=True)

CODEBOOK_PAD_TOKEN_ID = 0
CODEBOOK_EOS_TOKEN_ID = 1


def split_by_rank_worker(files):
    # We need to know the total number of devices
    # to split the data properly

    total_devices = 1
    if is_initialized():
        total_devices = get_world_size()

    worker_info = get_worker_info()
    if worker_info is not None:
        total_devices *= worker_info.num_workers

    if len(files) < total_devices:
        # Repeat the files N times to match the number of devices
        files = files * (total_devices // len(files) + 1)

    # DDP
    if is_initialized():
        files = files[get_rank() :: get_world_size()]

    # Split by worker
    if worker_info is not None:
        files = files[worker_info.id :: worker_info.num_workers]

    return files


class StreamTextDataset(IterableDataset):
    def __init__(
        self,
        files: Optional[Union[list[str], str]] = None,
        prefix: Optional[str] = None,
        seed: int = 42,
        parquet_batch_size: int = 10000,
        repo: str = "uonlp/CulturaX",
        max_length: int = 1024,
        tokenizer: AutoTokenizer = None,
    ):
        super().__init__()

        self.seed = seed
        self.parquet_batch_size = parquet_batch_size
        self.repo = repo
        self.max_length = max_length
        self.tokenizer = tokenizer

        if files is None and prefix is None:
            raise ValueError("Either files or prefix must be specified")

        if prefix is not None:
            files = HfApi().list_repo_files(repo, repo_type="dataset")
            files = [
                f for f in files if f.startswith(prefix) and f.endswith(".parquet")
            ]
            log.info(f"Found {len(files)} files in {repo} with prefix {prefix}")
        else:
            if isinstance(files, str):
                files = [files]

            files = list(chain.from_iterable(map(braceexpand, files)))
            log.info(f"Expanded {len(files)} files in {repo}")

        # Get sharded files
        self.files = sorted(files)
        Random(seed).shuffle(self.files)

    def __iter__(self):
        files = split_by_rank_worker(self.files)
        random.shuffle(files)

        for filename in files:
            try:
                yield from self.parse_data(filename)
            except Exception as e:
                log.exception(f"Failed to parse {filename}: {e}")

    def parse_data(self, filename: str):
        for data in self.parse_data_internal(filename):
            text = data["text"]

            # encode
            tokens = self.tokenizer.encode(
                text,
                add_special_tokens=False,
                truncation=False,
                max_length=10**6,
            )

            # Random choice self.max_length
            if len(tokens) > self.max_length:
                start = random.randint(0, len(tokens) - self.max_length)
                tokens = tokens[start : start + self.max_length - 1]

            tokens = (
                [self.tokenizer.bos_token_id] + tokens + [self.tokenizer.eos_token_id]
            )
            # Pad dims
            placeholder_multi_codebook = torch.zeros((4, len(tokens)), dtype=torch.long)

            tokens = torch.concat(
                [
                    torch.tensor([tokens], dtype=torch.long),
                    placeholder_multi_codebook,
                ],
                dim=0,
            )
            labels = tokens.clone()
            tokens = tokens[:, :-1]
            labels = labels[:, 1:]
            labels[1:] = -100  # remove all placeholders

            yield {"tokens": tokens, "labels": labels}

    def parse_data_internal(self, filename: str):
        url = f"https://huggingface.co/datasets/{self.repo}/resolve/main/{filename}"

        with xopen(url, mode="rb") as stream:
            parquet_file = pq.ParquetFile(stream)

            for batch in parquet_file.iter_batches(
                batch_size=self.parquet_batch_size, columns=["text"]
            ):
                # In-batch shuffling
                texts = [{"text": text.as_py()} for text in batch["text"]]
                random.shuffle(texts)
                yield from texts


class AutoAugTextDataset(IterableDataset):
    """
    Auto Augment Dataset by Speaker

    1. Random concatenate multiple sentences from the same speaker to form a longer sentence
    2. Automatically normalize the text

    For interactive mode, we use the following format (multiple sequences):
    <s> [INST] [SPK: speaker] text [/INST] ... [INST] text [/INST] </s>

    For non-interactive mode, we use the following format (one long sequence):
    <s> [INST] text [/INST] ... </s>
    """

    def __init__(
        self,
        proto_files: list[str],
        seed: int = 42,
        interactive_prob: float = 0.5,
        max_length: int = 1024,
        tokenizer: AutoTokenizer = None,
        use_speaker: bool = True,
<<<<<<< HEAD
        use_data_server: bool = True,
        proto_files: Optional[list[str]] = None,
        causual: bool = True,
        mix_text_phone_prob: float = 0.5,
=======
        causual: bool = True,
>>>>>>> d9f42acd
        use_negative_samples: bool = False,
        num_codebooks: Optional[int] = None,
    ):
        """
        Args:
            proto_files: proto buf files if using local data
            seed: random seed
            interactive_prob: probability to use interactive mode
            max_length: max length of the text
            tokenizer: tokenizer
            use_speaker: include speaker information in the prompt
<<<<<<< HEAD
            use_data_server: use data server or local data
            proto_files: proto buf files if using local data
            causual: use causual sampling when using local data, disable will lead to random sampling
            mix_text_phone_prob: probability to mix text and phones, if this is 0, then it will be pure text or pure phones
=======
            causual: use causual sampling when using local data, disable will lead to random sampling
>>>>>>> d9f42acd
            use_negative_samples: generate negative samples
            num_codebooks: number of codebooks, if None, it will be automatically detected
        """

        super().__init__()

<<<<<<< HEAD
        assert 0 <= phones_prob <= 1, "phones_prob must be in [0, 1]"
        assert 0 <= repetition_prob <= 1, "repetition_prob must be in [0, 1]"
        assert 0 <= interactive_prob <= 1, "interactive_prob must be in [0, 1]"
        assert 0 <= mix_text_phone_prob <= 1, "mix_text_phone_prob must be in [0, 1]"
=======
        assert 0 <= interactive_prob <= 1, "interactive_prob must be in [0, 1]"
>>>>>>> d9f42acd

        self.seed = seed
        self.max_length = max_length
        self.tokenizer = tokenizer
        self.interactive_prob = interactive_prob
        self.use_speaker = use_speaker
<<<<<<< HEAD
        self.use_data_server = use_data_server
        self.proto_files = proto_files
        self.causual = causual
        self.mix_text_phone_prob = mix_text_phone_prob
        self.use_negative_samples = use_negative_samples
        self.num_codebooks = num_codebooks

        self.semantic_token_id = self.tokenizer.convert_tokens_to_ids("<s:0>")

        if use_data_server is True:
            self.channel = grpc.insecure_channel(server)
            self.stub = DataServiceStub(self.channel)
        else:
            self.init_mock_data_server()

    def init_mock_data_server(self):
        self.groups = []
        count = 0
        for filename in self.proto_files:
=======
        self.proto_files = proto_files
        self.causual = causual
        self.use_negative_samples = use_negative_samples
        self.num_codebooks = num_codebooks

        self.semantic_token_id = self.tokenizer.convert_tokens_to_ids("<|semantic|>")
        self.groups = None

    def init_mock_data_server(self):
        if self.groups is not None:
            return

        # Expand the proto files
        expanded_proto_files = []
        for filename in self.proto_files:
            for i in braceexpand(filename):
                i = Path(i)
                if i.is_file():
                    expanded_proto_files.append(i)
                elif i.is_dir():
                    expanded_proto_files.extend(i.rglob("*.proto"))
                    expanded_proto_files.extend(i.rglob("*.protos"))
                else:
                    raise ValueError(f"{i} is not a file or directory")

        expanded_proto_files = sorted(expanded_proto_files)
        Random(self.seed).shuffle(expanded_proto_files)

        self.groups = []
        shard_proto_files = split_by_rank_worker(expanded_proto_files)
        log.info(
            f"Reading {len(shard_proto_files)} / {len(expanded_proto_files)} files"
        )

        count = 0
        for filename in shard_proto_files:
>>>>>>> d9f42acd
            with open(filename, "rb") as f:
                for text_data in read_pb_stream(f):
                    self.groups.append(text_data)
                    count += 1
<<<<<<< HEAD

                    if count % 1000 == 0:
                        log.info(f"Read {count} groups of data")
=======
>>>>>>> d9f42acd

        log.info(f"Read total {count} groups of data")

        # Shuffle the lines
        Random(self.seed).shuffle(self.groups)
<<<<<<< HEAD
=======
        self.group_weights = [len(i.sentences) for i in self.groups]
>>>>>>> d9f42acd

    def __iter__(self):
        while True:
            yield self.augment()

    def tokenize_sentence(self, sentence: str):
        sentence = clean_text(sentence)
        tokens = self.tokenizer.encode(
            f"{sentence}",
            max_length=10**6,
            add_special_tokens=False,
            truncation=False,
        )
        return sentence, len(tokens)

    def sample_data(self):
<<<<<<< HEAD
        # Shuffle unique lines, estimate that each sample is at least 20 tokens
        num_samples = self.max_length // 20

        if self.use_data_server:
            request = SampleDataRequest(num_samples=num_samples)
            return self.stub.SampleData(request)

        # choice group based on their number of samples
        group = random.choices(
            self.groups, weights=[len(i.sentences) for i in self.groups], k=1
        )[0]
=======
        if self.groups is None:
            self.init_mock_data_server()

        # Shuffle unique lines, estimate that each sample is at least 20 tokens
        num_samples = self.max_length // 20

        # choice group based on their number of samples
        group = random.choices(self.groups, weights=self.group_weights, k=1)[0]
>>>>>>> d9f42acd

        if self.causual:
            # Sample in order
            if num_samples >= len(group.sentences):
                samples = group.sentences
            else:
                begin = random.randint(0, len(group.sentences) - num_samples)
                samples = group.sentences[begin : begin + num_samples]
        else:
            samples = random.choices(
                group.sentences, k=min(num_samples, len(group.sentences))
            )

        return SampledData(
            source=group.source,
            name=group.name,
            samples=samples,
<<<<<<< HEAD
        )

    def augment(self):
        # 50% to pure text or pure phones
        mode = "sample"
        if random.random() > self.mix_text_phone_prob:
            mode = random.choices(
                ["text", "phones"],
                weights=[1 - self.phones_prob, self.phones_prob],
                k=1,
            )[0]

        # Random sample based on speaker using a truncated normal distribution
        a = torch.tensor([0], dtype=torch.float32)
        torch.nn.init.trunc_normal_(
            a,
            mean=self.max_length // 2,
            std=self.max_length // 4,
            a=10,
            b=self.max_length,
=======
>>>>>>> d9f42acd
        )

    def augment(self):
        final_text, final_semantic = [], []
        response = self.sample_data()
        if len(response.samples) == 0:
            # Invalid group
            return None

        samples = list(response.samples)
        idx = 0
        use_interactive = random.random() < self.interactive_prob

        if use_interactive is False:
            # Random sample based on speaker using a truncated normal distribution
            a = torch.tensor([0], dtype=torch.float32)
            torch.nn.init.trunc_normal_(
                a,
                mean=self.max_length // 2,
                std=self.max_length // 4,
                a=10,
                b=self.max_length,
            )
            remaining_tokens = a.long().item() - 4
        else:
            remaining_tokens = self.max_length

        all_tokens, all_labels = [], []
        while remaining_tokens > 0 and len(samples) > 0:
            sentence = samples.pop(0)

            text = random.choice(sentence.texts)
            text, length = self.tokenize_sentence(text)
            remaining_tokens -= length + len(sentence.semantics[0].values)

            if use_interactive is False:
                final_text.append(text)
                final_semantic.append(sentence.semantics)
            else:
                # For interactive mode, we only apply speaker for the first sentence
                # [INST] [SPK: speaker] text [/INST] ... [INST] text [/INST]
                tokens, labels = self.pack_sentences(
                    sentences=[text],
                    semantics=[sentence.semantics],
                    speaker=response.name if (self.use_speaker and idx == 0) else None,
                    add_bos=idx == 0,
                )

                all_tokens.append(tokens)
                all_labels.append(labels)

            idx += 1

        if use_interactive is False:
            tokens, labels = self.pack_sentences(
                final_text,
                semantics=final_semantic,
                speaker=response.name if self.use_speaker else None,
                add_bos=True,
            )
            all_tokens.append(tokens)
            all_labels.append(labels)

        tokens = torch.cat(all_tokens, dim=1)
        labels = torch.cat(all_labels, dim=1)

        # Verify that the length is correct
        assert tokens.size(1) == labels.size(1), f"{tokens.size(1)} != {labels.size(1)}"

        # Verify bos token
        assert tokens[0, 0] == self.tokenizer.bos_token_id

        data = {"tokens": tokens, "labels": labels}

<<<<<<< HEAD
        data = {"tokens": tokens, "labels": labels}

=======
>>>>>>> d9f42acd
        if self.use_negative_samples:
            negative_samples = self.generate_negative_samples(all_tokens, all_labels)
            data.update(negative_samples)

        return data

    def generate_negative_samples(self, all_tokens, all_labels):
        new_tokens, new_labels = [], []

        for tokens, labels in zip(all_tokens, all_labels):
            # If all codebooks are not -100, we find where it starts
            start = torch.where(labels[1:].sum(0) != -100 * (labels.size(0) - 1))[0][0]
            assert (labels[1:, start:] != -100).all()  # This shouldn't happen

            mode = random.choice(["repeat", "lost", "noise"])
            begin = random.randint(start, labels.size(1) - 1)
            end = random.randint(begin, labels.size(1) - 1)

            if mode == "repeat":
                tokens = torch.cat(
                    [
                        tokens[:, :begin],
                        tokens[:, begin:end],
                        tokens[:, begin:end],
                        tokens[:, end:],
                    ],
                    dim=1,
                )
                labels = torch.cat(
                    [
                        labels[:, :begin],
                        labels[:, begin:end],
                        labels[:, begin:end],
                        labels[:, end:],
                    ],
                    dim=1,
                )
            elif mode == "lost":
                tokens = torch.cat([tokens[:, :begin], tokens[:, end:]], dim=1)
                labels = torch.cat([labels[:, :begin], labels[:, end:]], dim=1)
            elif mode == "noise":
                middle_tokens, middle_labels = (
                    tokens[:, begin:end],
                    labels[:, begin:end],
                )
                random_order0 = torch.randperm(middle_tokens.size(1))
                random_order1 = torch.randperm(middle_tokens.size(1))
                middle_tokens = middle_tokens[:, random_order0]
                middle_labels = middle_labels[:, random_order1]
                tokens = torch.cat(
                    [tokens[:, :begin], middle_tokens, tokens[:, end:]], dim=1
                )
                labels = torch.cat(
                    [labels[:, :begin], middle_labels, labels[:, end:]], dim=1
                )

            new_tokens.append(tokens)
            new_labels.append(labels)

        tokens = torch.cat(new_tokens, dim=1)
        labels = torch.cat(new_labels, dim=1)

        # Verify that the length is correct
        assert tokens.size(1) == labels.size(1), f"{tokens.size(1)} != {labels.size(1)}"

        return {"negative_tokens": tokens, "negative_labels": labels}

    def pack_sentences(
        self,
        sentences: list[str],
        semantics=list,
        speaker: Optional[str] = None,
        add_bos: bool = True,
    ):
        if speaker is not None:
            sentences = [f"[SPK: {speaker}]"] + sentences

        final_text = "<|im_start|>user<|im_sep|>" + " ".join(sentences) + "<|im_end|>"
        final_text = final_text + "<|im_start|>assistant<|im_sep|>"

        encoded = self.tokenizer.encode(
            final_text,
            add_special_tokens=False,
            truncation=False,
            max_length=10**6,
        )
        semantic_length = sum([len(i[0].values) for i in semantics])
        prompt_length = len(encoded)
        num_codebooks = (
            len(semantics[0]) if self.num_codebooks is None else self.num_codebooks
        )

        bos_bias = 1 if add_bos else 0

        # Pack the tokens and semantics (add <s> and </s> to semantic tokens)
        tokens = (
            encoded
            + [self.semantic_token_id] * semantic_length
<<<<<<< HEAD
            + [self.tokenizer.eos_token_id]
=======
            + self.tokenizer.convert_tokens_to_ids(
                ["<|im_end|>", "<|end_of_sequence|>"]
            )
>>>>>>> d9f42acd
        )

        if add_bos:
            tokens = [self.tokenizer.bos_token_id] + tokens

        # Codebook bos/padding: 0, eos: 1
        codes = [
            [CODEBOOK_PAD_TOKEN_ID] * (prompt_length + bos_bias)
<<<<<<< HEAD
            for i in range(num_codebooks)
=======
            for _ in range(num_codebooks)
>>>>>>> d9f42acd
        ]
        for segment in semantics:
            for book_idx, book in zip(range(num_codebooks), segment):
                for j in book.values:
                    codes[book_idx].append(int(j) + 2)

<<<<<<< HEAD
        for idx, book in enumerate(codes):
            book.append(CODEBOOK_EOS_TOKEN_ID)
=======
        for book in codes:
            book.extend([CODEBOOK_EOS_TOKEN_ID] * 2)
>>>>>>> d9f42acd

        tokens = [tokens] + codes

        tokens = torch.tensor(tokens, dtype=torch.long)
        labels = tokens.clone()

        # Mask out the <s> tokens for semantic, predict semantic tokens only
        # Since we don't mask out the input tokens, the language modeling still works
        labels[1:, : (prompt_length + bos_bias)] = -100

        tokens = tokens[:, :-1]
        labels = labels[:, 1:]

        # Verify the padding is correct, and the last token is eos
        assert add_bos is False or tokens[0, 0] == self.tokenizer.bos_token_id
        assert (tokens[1:, : prompt_length + bos_bias] == CODEBOOK_PAD_TOKEN_ID).all()
        assert labels[0, -1] == self.tokenizer.eos_token_id
        assert (labels[1:, -2:] == CODEBOOK_EOS_TOKEN_ID).all()

        return tokens, labels


@dataclass
class TextDataCollator:
    tokenizer: AutoTokenizer
    max_length: int = 1024

    def __call__(self, examples):
        if "negative_tokens" in examples:
            positive_examples = []
            negative_examples = []

            for i in examples:
                positive_examples.append(
                    {
                        "tokens": i["tokens"],
                        "labels": i["labels"],
                    }
                )
                negative_examples.append(
                    {
                        "tokens": i["negative_tokens"],
                        "labels": i["negative_labels"],
                    }
                )

            examples = positive_examples + negative_examples

        return self.batchify(examples)

    def batchify(self, examples, tokens_key="tokens", labels_key="labels"):
        tokens, attention_masks, labels = [], [], []

        # Calculate the max length
        max_tokens_length = 0
        for example in examples:
            max_tokens_length = max(max_tokens_length, example[tokens_key].size(1))
        max_tokens_length = min(max_tokens_length, self.max_length)

        for example in examples:
            _tokens = example[tokens_key][:, :max_tokens_length]
            _labels = example[labels_key][:, :max_tokens_length]
            _attention_mask = torch.ones((max_tokens_length,), dtype=torch.bool)
            tokens_length = _tokens.size(1)
            _attention_mask[:tokens_length] = False

            assert tokens_length == _labels.size(
                1
            ), f"{tokens_length} != {_labels.size(1)}"

            if tokens_length < max_tokens_length:
                _tokens = F.pad(
                    _tokens,
                    (0, max_tokens_length - tokens_length),
                    value=self.tokenizer.eos_token_id,
                )
                _tokens[1:, tokens_length:] = CODEBOOK_PAD_TOKEN_ID
                _labels = F.pad(
                    _labels, (0, max_tokens_length - _labels.size(1)), value=-100
                )

            tokens.append(_tokens)
            attention_masks.append(_attention_mask)
            labels.append(_labels)

        tokens = torch.stack(tokens, dim=0)
        attention_masks = torch.stack(attention_masks, dim=0)
        labels = torch.stack(labels, dim=0)

        return {
            "inputs": tokens,
            "attention_masks": attention_masks,
            "labels": labels,
        }


class InterleaveDataset(IterableDataset):
    def __init__(
        self,
        datasets: list[IterableDataset],
        probabilities: list[float],
        seed: int = 42,
    ):
        super().__init__()

        self.datasets = datasets
        self.probabilities = probabilities
        self.seed = seed

    def __iter__(self):
        rng = np.random.default_rng(self.seed)
        dataset_iterators = [iter(dataset) for dataset in self.datasets]

        while True:
            # Random choice one
            dataset_idx = rng.choice(len(self.datasets), p=self.probabilities)
            dataset_iterator = dataset_iterators[dataset_idx]

            try:
                yield next(dataset_iterator)
            except StopIteration:
                # Exhausted, create a new iterator
                dataset_iterators[dataset_idx] = iter(self.datasets[dataset_idx])
                yield next(dataset_iterators[dataset_idx])


class TextDataModule(LightningDataModule):
    def __init__(
        self,
        train_dataset: Union[StreamTextDataset, AutoAugTextDataset, InterleaveDataset],
        val_dataset: Union[StreamTextDataset, AutoAugTextDataset, InterleaveDataset],
        batch_size: int = 32,
        tokenizer: AutoTokenizer = None,
        max_length: int = 1024,
        num_workers: int = 4,
    ):
        super().__init__()

        self.train_dataset = train_dataset
        self.val_dataset = val_dataset
        self.batch_size = batch_size
        self.tokenizer = tokenizer
        self.max_length = max_length
        self.num_workers = num_workers

    def train_dataloader(self):
        return DataLoader(
            self.train_dataset,
            batch_size=self.batch_size,
            collate_fn=TextDataCollator(self.tokenizer, self.max_length),
            num_workers=self.num_workers,
        )

    def val_dataloader(self):
        return DataLoader(
            self.val_dataset,
            batch_size=self.batch_size,
            collate_fn=TextDataCollator(self.tokenizer, self.max_length),
            num_workers=self.num_workers,
        )


if __name__ == "__main__":
    from tqdm import tqdm

    ds = AutoAugTextDataset(
        ["data/protos"],
        tokenizer=AutoTokenizer.from_pretrained("fishaudio/fish-speech-1"),
        use_speaker=False,
        interactive_prob=1.0,
<<<<<<< HEAD
        phones_prob=1.0,
        use_negative_samples=False,
        num_codebooks=4,
    )

    # ds = AutoAugTextDataset(
    #     tokenizer=AutoTokenizer.from_pretrained("fishaudio/speech-lm-v1"),
    #     use_speaker=True,
    #     interactive_prob=1.0,
    #     use_data_server=False,
    #     proto_files=["data/wenet-speech.protos"],
    # )

    dm = TextDataModule(
        train_dataset=ds,
        val_dataset=ds,
        tokenizer=ds.tokenizer,
        batch_size=2,
        max_length=1024,
        num_workers=0,
    )

    for batch in tqdm(dm.train_dataloader()):
        print(batch)
=======
        use_negative_samples=False,
    )

    for i in ds:
        print(ds.tokenizer.decode(i["tokens"][0], skip_special_tokens=False))
        # i["labels"][0][i["labels"][0] == -100] = 0
        # print(ds.tokenizer.decode(i["labels"][0], skip_special_tokens=False))
>>>>>>> d9f42acd
        break<|MERGE_RESOLUTION|>--- conflicted
+++ resolved
@@ -17,18 +17,9 @@
 from torch.utils.data import DataLoader, IterableDataset, get_worker_info
 from transformers import AutoTokenizer
 
-<<<<<<< HEAD
-from fish_speech.datasets.protos.text_data_pb2 import SampleDataRequest, SampledData
-from fish_speech.datasets.protos.text_data_pb2_grpc import DataServiceStub
-from fish_speech.datasets.protos.text_data_stream import read_pb_stream
-from fish_speech.text.parser import clean_text
-from fish_speech.text.symbols import pad as pad_symbol
-from fish_speech.text.symbols import pu_symbols
-=======
 from fish_speech.datasets.protos.text_data_pb2 import SampledData
 from fish_speech.datasets.protos.text_data_stream import read_pb_stream
 from fish_speech.text.clean import clean_text
->>>>>>> d9f42acd
 from fish_speech.utils import RankedLogger
 from fish_speech.utils.braceexpand import braceexpand
 
@@ -188,14 +179,7 @@
         max_length: int = 1024,
         tokenizer: AutoTokenizer = None,
         use_speaker: bool = True,
-<<<<<<< HEAD
-        use_data_server: bool = True,
-        proto_files: Optional[list[str]] = None,
         causual: bool = True,
-        mix_text_phone_prob: float = 0.5,
-=======
-        causual: bool = True,
->>>>>>> d9f42acd
         use_negative_samples: bool = False,
         num_codebooks: Optional[int] = None,
     ):
@@ -207,55 +191,20 @@
             max_length: max length of the text
             tokenizer: tokenizer
             use_speaker: include speaker information in the prompt
-<<<<<<< HEAD
-            use_data_server: use data server or local data
-            proto_files: proto buf files if using local data
             causual: use causual sampling when using local data, disable will lead to random sampling
-            mix_text_phone_prob: probability to mix text and phones, if this is 0, then it will be pure text or pure phones
-=======
-            causual: use causual sampling when using local data, disable will lead to random sampling
->>>>>>> d9f42acd
             use_negative_samples: generate negative samples
             num_codebooks: number of codebooks, if None, it will be automatically detected
         """
 
         super().__init__()
 
-<<<<<<< HEAD
-        assert 0 <= phones_prob <= 1, "phones_prob must be in [0, 1]"
-        assert 0 <= repetition_prob <= 1, "repetition_prob must be in [0, 1]"
         assert 0 <= interactive_prob <= 1, "interactive_prob must be in [0, 1]"
-        assert 0 <= mix_text_phone_prob <= 1, "mix_text_phone_prob must be in [0, 1]"
-=======
-        assert 0 <= interactive_prob <= 1, "interactive_prob must be in [0, 1]"
->>>>>>> d9f42acd
 
         self.seed = seed
         self.max_length = max_length
         self.tokenizer = tokenizer
         self.interactive_prob = interactive_prob
         self.use_speaker = use_speaker
-<<<<<<< HEAD
-        self.use_data_server = use_data_server
-        self.proto_files = proto_files
-        self.causual = causual
-        self.mix_text_phone_prob = mix_text_phone_prob
-        self.use_negative_samples = use_negative_samples
-        self.num_codebooks = num_codebooks
-
-        self.semantic_token_id = self.tokenizer.convert_tokens_to_ids("<s:0>")
-
-        if use_data_server is True:
-            self.channel = grpc.insecure_channel(server)
-            self.stub = DataServiceStub(self.channel)
-        else:
-            self.init_mock_data_server()
-
-    def init_mock_data_server(self):
-        self.groups = []
-        count = 0
-        for filename in self.proto_files:
-=======
         self.proto_files = proto_files
         self.causual = causual
         self.use_negative_samples = use_negative_samples
@@ -292,26 +241,16 @@
 
         count = 0
         for filename in shard_proto_files:
->>>>>>> d9f42acd
             with open(filename, "rb") as f:
                 for text_data in read_pb_stream(f):
                     self.groups.append(text_data)
                     count += 1
-<<<<<<< HEAD
-
-                    if count % 1000 == 0:
-                        log.info(f"Read {count} groups of data")
-=======
->>>>>>> d9f42acd
 
         log.info(f"Read total {count} groups of data")
 
         # Shuffle the lines
         Random(self.seed).shuffle(self.groups)
-<<<<<<< HEAD
-=======
         self.group_weights = [len(i.sentences) for i in self.groups]
->>>>>>> d9f42acd
 
     def __iter__(self):
         while True:
@@ -328,28 +267,14 @@
         return sentence, len(tokens)
 
     def sample_data(self):
-<<<<<<< HEAD
+        if self.groups is None:
+            self.init_mock_data_server()
+
         # Shuffle unique lines, estimate that each sample is at least 20 tokens
         num_samples = self.max_length // 20
 
-        if self.use_data_server:
-            request = SampleDataRequest(num_samples=num_samples)
-            return self.stub.SampleData(request)
-
-        # choice group based on their number of samples
-        group = random.choices(
-            self.groups, weights=[len(i.sentences) for i in self.groups], k=1
-        )[0]
-=======
-        if self.groups is None:
-            self.init_mock_data_server()
-
-        # Shuffle unique lines, estimate that each sample is at least 20 tokens
-        num_samples = self.max_length // 20
-
         # choice group based on their number of samples
         group = random.choices(self.groups, weights=self.group_weights, k=1)[0]
->>>>>>> d9f42acd
 
         if self.causual:
             # Sample in order
@@ -367,29 +292,6 @@
             source=group.source,
             name=group.name,
             samples=samples,
-<<<<<<< HEAD
-        )
-
-    def augment(self):
-        # 50% to pure text or pure phones
-        mode = "sample"
-        if random.random() > self.mix_text_phone_prob:
-            mode = random.choices(
-                ["text", "phones"],
-                weights=[1 - self.phones_prob, self.phones_prob],
-                k=1,
-            )[0]
-
-        # Random sample based on speaker using a truncated normal distribution
-        a = torch.tensor([0], dtype=torch.float32)
-        torch.nn.init.trunc_normal_(
-            a,
-            mean=self.max_length // 2,
-            std=self.max_length // 4,
-            a=10,
-            b=self.max_length,
-=======
->>>>>>> d9f42acd
         )
 
     def augment(self):
@@ -464,11 +366,6 @@
 
         data = {"tokens": tokens, "labels": labels}
 
-<<<<<<< HEAD
-        data = {"tokens": tokens, "labels": labels}
-
-=======
->>>>>>> d9f42acd
         if self.use_negative_samples:
             negative_samples = self.generate_negative_samples(all_tokens, all_labels)
             data.update(negative_samples)
@@ -567,13 +464,9 @@
         tokens = (
             encoded
             + [self.semantic_token_id] * semantic_length
-<<<<<<< HEAD
-            + [self.tokenizer.eos_token_id]
-=======
             + self.tokenizer.convert_tokens_to_ids(
                 ["<|im_end|>", "<|end_of_sequence|>"]
             )
->>>>>>> d9f42acd
         )
 
         if add_bos:
@@ -582,24 +475,15 @@
         # Codebook bos/padding: 0, eos: 1
         codes = [
             [CODEBOOK_PAD_TOKEN_ID] * (prompt_length + bos_bias)
-<<<<<<< HEAD
-            for i in range(num_codebooks)
-=======
             for _ in range(num_codebooks)
->>>>>>> d9f42acd
         ]
         for segment in semantics:
             for book_idx, book in zip(range(num_codebooks), segment):
                 for j in book.values:
                     codes[book_idx].append(int(j) + 2)
 
-<<<<<<< HEAD
-        for idx, book in enumerate(codes):
-            book.append(CODEBOOK_EOS_TOKEN_ID)
-=======
         for book in codes:
             book.extend([CODEBOOK_EOS_TOKEN_ID] * 2)
->>>>>>> d9f42acd
 
         tokens = [tokens] + codes
 
@@ -770,10 +654,7 @@
         tokenizer=AutoTokenizer.from_pretrained("fishaudio/fish-speech-1"),
         use_speaker=False,
         interactive_prob=1.0,
-<<<<<<< HEAD
-        phones_prob=1.0,
         use_negative_samples=False,
-        num_codebooks=4,
     )
 
     # ds = AutoAugTextDataset(
@@ -795,13 +676,4 @@
 
     for batch in tqdm(dm.train_dataloader()):
         print(batch)
-=======
-        use_negative_samples=False,
-    )
-
-    for i in ds:
-        print(ds.tokenizer.decode(i["tokens"][0], skip_special_tokens=False))
-        # i["labels"][0][i["labels"][0] == -100] = 0
-        # print(ds.tokenizer.decode(i["labels"][0], skip_special_tokens=False))
->>>>>>> d9f42acd
         break