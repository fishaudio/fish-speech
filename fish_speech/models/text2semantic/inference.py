--- conflicted
+++ resolved
@@ -267,15 +267,9 @@
         _sample(
             x.logits,
             previous_tokens=(
-<<<<<<< HEAD
-                (previous_tokens[:, 0] if batched else previous_tokens[0]) if previous_tokens is not None else None
-=======
                 (previous_tokens[:, 0] if batched else previous_tokens[0])
                 if previous_tokens is not None
                 else None
-                # (previous_tokens[:, 0] if batched else previous_tokens[0]) if previous_tokens is not None and not batched else None
-                # TODO: support batched
->>>>>>> d2db7d4a
             ),  # Disable repetition penalty for the token codebook
             **sampling_kwargs_main,
         )[0]
@@ -1042,10 +1036,6 @@
     max_length: int = 2048,
     prompt_text: Optional[str | list[str]] = None,
     prompt_tokens: Optional[torch.Tensor | list[torch.Tensor]] = None,
-<<<<<<< HEAD
-=======
-    batched=False,
->>>>>>> d2db7d4a
 ):
     assert 0 < top_p <= 1, "top_p must be in (0, 1]"
     assert 0 < repetition_penalty < 2, "repetition_penalty must be in (0, 2)"
@@ -1093,7 +1083,6 @@
                     prompt_tokens=prompt_tokens[idx],
                     num_codebooks=model.config.num_codebooks,
                 )
-<<<<<<< HEAD
                 )
         tokens = encode_tokens(
                 tokenizer,
@@ -1101,36 +1090,17 @@
                 device=device,
                 num_codebooks=model.config.num_codebooks,
             )
-=======
-            )
-            print(use_prompt, encoded_prompts[0].shape)
-        tokens = encode_tokens(
-            tokenizer,
-            string=t,
-            device=device,
-            num_codebooks=model.config.num_codebooks,
-        )
-        if batched:
-            tokens = tokens
->>>>>>> d2db7d4a
         encoded.append(tokens)
         logger.info(f"Encoded text: {t}")
         encodeds.extend(encoded)
         encoded_prompts_.append(torch.cat(encoded_prompts, dim=1))
-<<<<<<< HEAD
-    encoded, encoded_mask = collate(encodeds, end_of_text=tokenizer.get_token_id("<|end_of_text|>"))
-    encoded_prompts, encoded_prompts_mask = collate(encoded_prompts_, end_of_text=tokenizer.get_token_id("<|end_of_text|>"))
-    logger.info(f"Encoded text batch of shape {list(encoded.shape)}, and prompt batch {list(encoded_prompts.shape)}")
-=======
-    print(*[i.shape for i in encoded_prompts_])
     encoded, encoded_mask = collate(
         encodeds, end_of_text=tokenizer.get_token_id("<|end_of_text|>")
     )
     encoded_prompts, encoded_prompts_mask = collate(
         encoded_prompts_, end_of_text=tokenizer.get_token_id("<|end_of_text|>")
     )
-    print(encoded.shape, encoded_prompts.shape)
->>>>>>> d2db7d4a
+    logger.info(f"Encoded text batch of shape {list(encoded.shape)}, and prompt batch {list(encoded_prompts.shape)}")
     encoded = [encoded]
     encoded_prompts = [encoded_prompts]
     # Move temperature, top_p, repetition_penalty to device
