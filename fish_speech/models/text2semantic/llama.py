import dataclasses
import json
import math
from collections import OrderedDict
from dataclasses import dataclass
from pathlib import Path
from typing import Optional

import torch
import torch.nn as nn
from einops import rearrange
from loguru import logger
from torch import Tensor
from torch.nn import functional as F
from torch.nn.attention import SDPBackend, sdpa_kernel
from torch.utils.checkpoint import checkpoint

<<<<<<< HEAD
# from fish_speech.conversation import SEMANTIC_TOKEN
=======

from fish_speech.tokenizer import FishTokenizer
>>>>>>> 46140fa7
from fish_speech.utils import RankedLogger

from .lora import LoraConfig, setup_lora
from .tokenizer import FishTokenizer, SEMANTIC_TOKENS

log = RankedLogger(__name__, rank_zero_only=True)


def find_multiple(n: int, k: int) -> int:
    if n % k == 0:
        return n
    return n + k - (n % k)


@dataclass
class BaseModelArgs:
    model_type: str = "base"

    vocab_size: int = 32000
    n_layer: int = 32
    n_head: int = 32
    dim: int = 4096
    intermediate_size: int = None
    n_local_heads: int = -1
    head_dim: int = 64
    rope_base: float = 10000
    norm_eps: float = 1e-5
    max_seq_len: int = 2048
    dropout: float = 0.0
    tie_word_embeddings: bool = True
    attention_qkv_bias: bool = False
    is_reward_model: bool = False

    # This will reuse same embedding in sub-AR for all codebooks, therefore leads to performance drop
    # Therefore leads to performance drop
    share_codebook_embeddings: bool = True

    # This adds a MLP after codebook embeddings, which may brings it to different distribution
    use_codebook_mlp: bool = False

    # Codebook configs
    codebook_size: int = 160
    num_codebooks: int = 4

    # Gradient checkpointing
    use_gradient_checkpointing: bool = True

    # Initialize the model
    initializer_range: float = 0.02

    def __post_init__(self):
        if self.n_local_heads == -1:
            self.n_local_heads = self.n_head
        if self.intermediate_size is None:
            hidden_dim = 4 * self.dim
            n_hidden = int(2 * hidden_dim / 3)
            self.intermediate_size = find_multiple(n_hidden, 256)
        self.head_dim = self.dim // self.n_head

    @staticmethod
    def from_pretrained(path: str):
        path = Path(path)

        if path.is_dir():
            path = path / "config.json"

        with open(path, "r", encoding="utf-8") as f:
            data = json.load(f)

        match data["model_type"]:
            case "naive":
                cls = NaiveModelArgs
            case "dual_ar":
                cls = DualARModelArgs
            case _:
                raise ValueError(f"Unknown model type: {data['model_type']}")

        return cls(**data)

    def save(self, path: str):
        with open(path, "w") as f:
            json.dump(self.__dict__, f, indent=4, sort_keys=True, ensure_ascii=False)


@dataclass
class NaiveModelArgs(BaseModelArgs):
    model_type: str = "naive"


@dataclass
class DualARModelArgs(BaseModelArgs):
    model_type: str = "dual_ar"
    n_fast_layer: int = 4
    fast_dim: int | None = None
    fast_n_head: int | None = None
    fast_n_local_heads: int | None = None
    fast_head_dim: int | None = None
    fast_intermediate_size: int | None = None
    fast_attention_qkv_bias: bool | None = None

    def __post_init__(self):
        super().__post_init__()

        self.fast_dim = self.fast_dim or self.dim
        self.fast_n_head = self.fast_n_head or self.n_head
        self.fast_n_local_heads = self.fast_n_local_heads or self.n_local_heads
        self.fast_head_dim = self.fast_head_dim or self.head_dim
        self.fast_intermediate_size = (
            self.fast_intermediate_size or self.intermediate_size
        )
        self.fast_attention_qkv_bias = (
            self.fast_attention_qkv_bias
            if self.fast_attention_qkv_bias is not None
            else self.attention_qkv_bias
        )


class KVCache(nn.Module):
    def __init__(
        self, max_batch_size, max_seq_len, n_heads, head_dim, dtype=torch.bfloat16
    ):
        super().__init__()
        cache_shape = (max_batch_size, n_heads, max_seq_len, head_dim)
        self.register_buffer("k_cache", torch.zeros(cache_shape, dtype=dtype))
        self.register_buffer("v_cache", torch.zeros(cache_shape, dtype=dtype))

    def update(self, input_pos, k_val, v_val):
        # input_pos: [S], k_val: [B, H, S, D]
        assert input_pos.shape[0] == k_val.shape[2]

        k_out = self.k_cache
        v_out = self.v_cache
        k_out[:, :, input_pos] = k_val
        v_out[:, :, input_pos] = v_val

        return k_out, v_out


@dataclass
class TransformerForwardResult:
    token_logits: Tensor
    codebook_logits: Tensor


@dataclass
class BaseTransformerForwardResult:
    logits: Tensor
    hidden_states: Tensor


class BaseTransformer(nn.Module):
    def __init__(
        self, config: BaseModelArgs, tokenizer: FishTokenizer, init_weights: bool = True
    ) -> None:
        super().__init__()
        self.config = config
        self.tokenizer = tokenizer

<<<<<<< HEAD
        self.semantic_token_ids = [tokenizer.get_token_id(SEMANTIC_TOKEN) for SEMANTIC_TOKEN in SEMANTIC_TOKENS]

=======
>>>>>>> 46140fa7
        # Slow transformer
        self.embeddings = nn.Embedding(
            config.vocab_size,
            config.dim,
        )
        self.codebook_embeddings = nn.Embedding(
            config.codebook_size * config.num_codebooks,
            config.dim,
        )
        self.layers = nn.ModuleList(
            TransformerBlock(config, use_sdpa=True) for _ in range(config.n_layer)
        )
        self.norm = RMSNorm(config.dim, eps=config.norm_eps)

        if self.config.tie_word_embeddings is False:
            self.output = nn.Linear(
                config.dim,
                config.vocab_size,
                bias=False,
            )

        self.register_buffer(
            "freqs_cis",
            precompute_freqs_cis(
                config.max_seq_len,
                config.dim // config.n_head,
                config.rope_base,
            ),
            persistent=False,
        )
        self.register_buffer(
            "causal_mask",
            torch.tril(
                torch.ones(
                    config.max_seq_len,
                    config.max_seq_len,
                    dtype=torch.bool,
                )
            ),
            persistent=False,
        )

        # For kv cache
        self.max_batch_size = -1
        self.max_seq_len = -1

        if init_weights:
            self.apply(self._init_weights)

    def setup_caches(
        self, max_batch_size: int, max_seq_len: int, dtype: torch.dtype = torch.bfloat16
    ):
        if self.max_seq_len >= max_seq_len and self.max_batch_size >= max_batch_size:
            return

        head_dim = self.config.dim // self.config.n_head
        max_seq_len = find_multiple(max_seq_len, 8)
        self.max_seq_len = max_seq_len
        self.max_batch_size = max_batch_size

        for b in self.layers:
            b.attention.kv_cache = KVCache(
                max_batch_size,
                max_seq_len,
                self.config.n_local_heads,
                head_dim,
                dtype=dtype,
            )

    def embed(self, x: Tensor) -> Tensor:
        vocab_embeds = [self.embeddings(x[:, 0])]
        for i in range(self.config.num_codebooks):
            emb = self.codebook_embeddings(x[:, i + 1] + i * self.config.codebook_size)
            semantic_token_ids_tensor = torch.tensor(self.semantic_token_ids, device=x.device)
            emb[~torch.isin(x[:, 0], semantic_token_ids_tensor)] = 0

        x = torch.stack(vocab_embeds, dim=3)
        x = x.sum(dim=3)

        return x


    def forward_generate(
        self,
        inp: Tensor,
        input_pos: Optional[Tensor] = None,
        vq_masks: Optional[Tensor] = None,
        return_all: bool = False,
    ) -> BaseTransformerForwardResult:
        # This is used for generation, optimized for torch compile
        # assert (
        #     self.max_seq_len != -1 and self.max_batch_size != -1
        # ), "Please call setup_caches before forward_generate"
        embeds = []
        
        for i in range(self.config.num_codebooks):
            if self.config.share_codebook_embeddings:
                _tokens = inp[:, i + 1] + i * self.config.codebook_size
            else:
                _tokens = inp[:, i + 1]

        emb = self.codebook_embeddings(_tokens)
        embeds.append(emb)

        vq_embeds_sum = torch.stack(embeds, dim=1).sum(dim=1)
        if self.config.use_codebook_mlp:
            vq_embeds_sum = vq_embeds_sum / self.config.num_codebooks
            vq_embeds_sum = self.codebook_mlp(vq_embeds_sum)

        vq_masks = (inp[:, 0] >= self.tokenizer.semantic_begin_id) & (
            inp[:, 0] <= self.tokenizer.semantic_end_id
        )
<<<<<<< HEAD
    
    def forward_generate(
        self,
        inp: Tensor,
        input_pos: Optional[Tensor] = None,
        vq_masks: Optional[Tensor] = None,  # this is not used in fact
        return_all: bool = False,
    ) -> BaseTransformerForwardResult:
        # This is used for generation, optimized for torch compile
        # assert (
        #     self.max_seq_len != -1 and self.max_batch_size != -1
        # ), "Please call setup_caches before forward_generate"

        embeds = []
        for i in range(self.config.num_codebooks):
            if self.config.share_codebook_embeddings:
                _tokens = inp[:, i + 1] + i * self.config.codebook_size
            else:
                _tokens = inp[:, i + 1]

            emb = self.codebook_embeddings(_tokens)
            embeds.append(emb)

        vq_embeds_sum = torch.stack(embeds, dim=1).sum(dim=1)
        # if self.config.use_codebook_mlp:
        #     vq_embeds_sum = vq_embeds_sum / self.config.num_codebooks
        #     vq_embeds_sum = self.codebook_mlp(vq_embeds_sum)

        vq_masks = (inp[:, 0] >= self.tokenizer.semantic_begin_id) & (
            inp[:, 0] <= self.tokenizer.semantic_end_id
        )

        vq_embeds_sum[~vq_masks] = 0
        x = self.embeddings(inp[:, 0]) + vq_embeds_sum

=======

        vq_embeds_sum[~vq_masks] = 0
        x = self.embeddings(inp[:, 0]) + vq_embeds_sum

>>>>>>> 46140fa7
        if input_pos is None:
            input_pos = torch.arange(inp.shape[-1], device=x.device)
            max_seq_len = inp.shape[-1]
        else:
            max_seq_len = self.max_seq_len

        mask = self.causal_mask[
            None, None, input_pos, : max_seq_len
        ]  # (B, N, Q, K)
        freqs_cis = self.freqs_cis[input_pos]

        for layer in self.layers:
            x = layer(x, freqs_cis, mask, input_pos=input_pos)
        # If prefill, we only calculate the logits of last token
        if x.size(1) > 1 and not return_all:
            x = x[:, -1:]
        # We got slow_out here
        slow_out = self.norm(x)
<<<<<<< HEAD

=======
>>>>>>> 46140fa7
        if self.config.is_reward_model:
            token_logits = self.score_output(slow_out)
        elif self.config.tie_word_embeddings:
            token_logits = F.linear(slow_out, self.embeddings.weight)
        else:
            token_logits = self.output(slow_out)
        return BaseTransformerForwardResult(
            logits=token_logits,
            hidden_states=x,
        )

    def _init_weights(self, module):
        std = self.config.initializer_range
        if isinstance(module, nn.Linear):
            module.weight.data.normal_(mean=0.0, std=std)
            if module.bias is not None:
                module.bias.data.zero_()
        elif isinstance(module, nn.Embedding):
            module.weight.data.normal_(mean=0.0, std=std)
            if module.padding_idx is not None:
                module.weight.data[module.padding_idx].zero_()

    @staticmethod
    def from_pretrained(
        path: str,
        load_weights: bool = False,
        max_length: int | None = None,
        lora_config: LoraConfig | None = None,
        rope_base: int | None = None,
    ) -> "BaseTransformer":
        config = BaseModelArgs.from_pretrained(str(path))
        if max_length is not None:
            config.max_seq_len = max_length
            log.info(f"Override max_seq_len to {max_length}")

        if rope_base is not None:
            config.rope_base = rope_base
            log.info(f"Override rope_base to {rope_base}")

        match config.model_type:
            case "naive":
                model_cls = NaiveTransformer
            case "dual_ar":
                model_cls = DualARTransformer
            case _:
                raise ValueError(f"Unknown model type: {config.model_type}")

<<<<<<< HEAD
        tokenizer_path = str(path) + "/tokenizer.tiktoken"
        tokenizer = FishTokenizer(tokenizer_path)
=======
        tokenizer = FishTokenizer.from_pretrained(str(path))
>>>>>>> 46140fa7
        log.info(f"Loading model from {path}, config: {config}")
        model = model_cls(config, tokenizer=tokenizer)

        if lora_config is not None:
            setup_lora(model, lora_config)
            log.info(f"LoRA setup: {lora_config}")

        if load_weights is False:
            log.info("Randomly initialized model")
            return model
        else:

            if "int8" in str(Path(path)):
                logger.info("Using int8 weight-only quantization!")
                from tools.llama.quantize import WeightOnlyInt8QuantHandler

                simple_quantizer = WeightOnlyInt8QuantHandler(model)
                model = simple_quantizer.convert_for_runtime()

            if "int4" in str(Path(path)):
                logger.info("Using int4 quantization!")
                path_comps = path.name.split("-")
                assert path_comps[-2].startswith("g")
                groupsize = int(path_comps[-2][1:])
                from tools.llama.quantize import WeightOnlyInt4QuantHandler

                simple_quantizer = WeightOnlyInt4QuantHandler(model, groupsize)
                model = simple_quantizer.convert_for_runtime()

            weights = torch.load(
                Path(path) / "model.pth",
                map_location="cpu",
                mmap=True,
                weights_only=True,
            )

            if "state_dict" in weights:
                logger.warning(
                    "Using a TextToSemantic LightningModule checkpoint, "
                    "please make sure it is a full model, not a LoRA model."
                )
                weights = weights["state_dict"]

            if next(iter(weights.keys())).startswith("model."):
                logger.info(
                    f"Remove prefix 'model.' created by TextToSemantic LightningModule from keys"
                )
                new_weights = OrderedDict()
                for k, v in weights.items():
                    new_weights[k.replace("model.", "")] = v
                weights = new_weights

            # Verify the name and shape of parameters since strict=False in load_state_dict.
            for k, v in model.named_parameters():
                if k not in weights:
                    logger.warning(f"No weight for {k}")
                elif v.shape != weights[k].shape:
                    logger.warning(
                        f"Shape mismatch for {k}: {v.shape} vs {weights[k].shape}"
                    )

            err = model.load_state_dict(weights, strict=False, assign=True)
            log.info(f"Loaded weights with error: {err}")

        return model

    def save_pretrained(self, path: str, drop_lora: bool = False):
        path = Path(path)
        path.mkdir(parents=True, exist_ok=True)

        self.config.save(path / "config.json")
        state_dict = self.state_dict()

        if drop_lora:
            for key in list(state_dict.keys()):
                if "lora" not in key:
                    continue

                state_dict.pop(key)
                log.info(f"Drop LoRA parameter: {key}")

        torch.save(state_dict, path / "model.pth")
        self.tokenizer.save_pretrained(path)


class NaiveTransformer(BaseTransformer):
    def __init__(self, config: NaiveModelArgs, tokenizer: FishTokenizer) -> None:
        super().__init__(config, init_weights=False, tokenizer=tokenizer)

        self.codebook_norm = RMSNorm(config.dim, eps=config.norm_eps)
        self.codebook_output = nn.Linear(
            config.dim,
            config.codebook_size * config.num_codebooks,
            bias=False,
        )

        self.apply(self._init_weights)

    def decode(self, result: BaseTransformerForwardResult) -> TransformerForwardResult:
        token_logits = result.logits
        x = result.hidden_states

        # Codebook
        codebook_logits = self.codebook_output(self.codebook_norm(x))
        codebook_logits = rearrange(
            codebook_logits, "b n (c d) -> b n c d", c=self.config.num_codebooks
        )

        return TransformerForwardResult(
            token_logits=token_logits,
            codebook_logits=codebook_logits,
        )

    def forward(
        self,
        inp: Tensor,
        key_padding_mask: Optional[Tensor] = None,
    ) -> TransformerForwardResult:
        result = super().forward(
            inp=inp,
            key_padding_mask=key_padding_mask,
        )
        return self.decode(result)

    def forward_generate(
        self, x: Tensor, input_pos: Optional[Tensor] = None
    ) -> TransformerForwardResult:
        result = super().forward_generate(x, input_pos)
        return self.decode(result)


class DualARTransformer(BaseTransformer):
    def __init__(self, config: NaiveModelArgs, tokenizer: FishTokenizer) -> None:
        super().__init__(config, init_weights=False, tokenizer=tokenizer)

        # Project to fast dim if needed
        if config.fast_dim is not None and config.fast_dim != config.dim:
            self.fast_project_in = nn.Linear(config.dim, config.fast_dim)
        else:
            self.fast_project_in = nn.Identity()

        # Fast transformer
        self.fast_embeddings = nn.Embedding(config.codebook_size, config.fast_dim)

        # The equivalent bs is so large that sdpa doesn't work
        override_config = dataclasses.replace(
            config,
            dim=config.fast_dim,
            n_head=config.fast_n_head,
            n_local_heads=config.fast_n_local_heads,
            head_dim=config.fast_head_dim,
            intermediate_size=config.fast_intermediate_size,
            attention_qkv_bias=config.fast_attention_qkv_bias,
        )

        self.fast_layers = nn.ModuleList(
            TransformerBlock(override_config, use_sdpa=False)
            for _ in range(config.n_fast_layer)
        )
        self.fast_norm = RMSNorm(config.fast_dim, eps=config.norm_eps)
        self.fast_output = nn.Linear(
            config.fast_dim,
            config.codebook_size,
            bias=False,
        )

        self.register_buffer(
            "fast_freqs_cis",
            precompute_freqs_cis(
                config.num_codebooks,
                config.fast_dim // config.fast_n_head,
                config.rope_base,
            ),
            persistent=False,
        )
        self.apply(self._init_weights)

    def setup_caches(
        self, max_batch_size: int, max_seq_len: int, dtype: torch.dtype = torch.bfloat16
    ):
        if self.max_seq_len >= max_seq_len and self.max_batch_size >= max_batch_size:
            return
        super().setup_caches(max_batch_size, max_seq_len, dtype)

        head_dim = self.config.fast_dim // self.config.fast_n_head

        # Fast transformer
        # The max seq len here is the number of codebooks
        for b in self.fast_layers:
            b.attention.kv_cache = KVCache(
                max_batch_size,
                self.config.num_codebooks,
                self.config.fast_n_local_heads,
                head_dim,
                dtype=dtype,
            )

    def forward(
        self,
        inp: Tensor,
        key_padding_mask: Optional[Tensor] = None,
    ) -> TransformerForwardResult:
        parent_result = super().forward(inp, key_padding_mask)
        token_logits = parent_result.logits
        x = parent_result.hidden_states
        x = self.fast_project_in(x)

        # Fast transformer
        fast_seq_len = self.config.num_codebooks
        fast_mask = self.causal_mask[
            None, None, :fast_seq_len, :fast_seq_len
        ]  # (B, N, Q, K)

        # Drop the last token and rotate left
        codebooks = inp[:, 1:-1, 1:]
        codebooks = F.pad(codebooks, (0, 1), value=0)
        codebook_embeddings = self.fast_embeddings(codebooks)
        x = torch.cat([x[:, None], codebook_embeddings], dim=1)
        b, s = x.size(0), x.size(2)
        x = rearrange(x, "b n s d -> (b s) n d")  # flatten the batch and seq_len

        # Remove padded part
        codebooks = rearrange(codebooks, "b n s -> (b s) n")
        codebook_mask = (codebooks == 0).all(dim=-1)

        if torch.all(codebook_mask):
            # If all codebooks are padded, we keep first 8 to make sure the model runs
            codebook_mask[:8] = False

        x_bs, x_len = x.size(0), x.size(1)
        x = x[~codebook_mask]

        for layer in self.fast_layers:
            if self.config.use_gradient_checkpointing and self.training:
                x = checkpoint(
                    layer, x, self.fast_freqs_cis, fast_mask, use_reentrant=True
                )
            else:
                x = layer(x, self.fast_freqs_cis, fast_mask)

        # unflatten the batch and num_codebooks
        fast_out = self.fast_norm(x)
        codebook_logits = self.fast_output(fast_out)

        # Re-pad the codebook_logits
        buffer = torch.zeros(
            x_bs,
            x_len,
            codebook_logits.size(-1),
            device=codebook_logits.device,
            dtype=codebook_logits.dtype,
        )
        buffer[~codebook_mask] = codebook_logits
        codebook_logits = buffer

        assert codebook_logits.shape[1] == self.config.num_codebooks
        codebook_logits = rearrange(
            codebook_logits,
            "(b s) n d -> b s n d",
            b=b,
            s=s,
            n=self.config.num_codebooks,
        )

        return TransformerForwardResult(
            token_logits=token_logits,
            codebook_logits=codebook_logits,
        )

    def forward_generate_fast(
        self, x: Tensor, input_pos: Optional[Tensor] = None
    ) -> Tensor:
        # Fast transformer
        x = x.view(1, 1, -1)

        fast_mask = self.causal_mask[
            None, None, input_pos, : self.config.num_codebooks
        ]  # (B, N, Q, K)
        fast_freqs_cis = self.fast_freqs_cis[input_pos]

        for layer in self.fast_layers:
            x = layer(x, fast_freqs_cis, fast_mask, input_pos=input_pos)

        # unflatten the batch and num_codebooks
        fast_out = self.fast_norm(x)  # only take the last token
        codebook_logits = self.fast_output(fast_out)

        return codebook_logits

    def forward_generate(
<<<<<<< HEAD
        self, x: Tensor, 
=======
        self,
        x: Tensor,
>>>>>>> 46140fa7
        input_pos: Optional[Tensor] = None,
        vq_masks: Optional[Tensor] = None,
    ) -> TransformerForwardResult:
        x = super().forward_generate(x, input_pos, vq_masks)
        x.hidden_states = self.fast_project_in(x.hidden_states)
        return x


class TransformerBlock(nn.Module):
    def __init__(self, config: BaseModelArgs, use_sdpa: bool = True) -> None:
        super().__init__()
        self.attention = Attention(config, use_sdpa=use_sdpa)
        self.feed_forward = FeedForward(config)
        self.ffn_norm = RMSNorm(config.dim, config.norm_eps)
        self.attention_norm = RMSNorm(config.dim, config.norm_eps)

    def forward(
        self, x: Tensor, freqs_cis: Tensor, mask: Tensor, input_pos: Tensor = None
    ) -> Tensor:
        h = x + self.attention(self.attention_norm(x), freqs_cis, mask, input_pos)
        out = h + self.feed_forward(self.ffn_norm(h))
        return out


class Attention(nn.Module):
    def __init__(self, config: BaseModelArgs, use_sdpa: bool = True):
        super().__init__()
        assert config.dim % config.n_head == 0

        total_head_dim = (config.n_head + 2 * config.n_local_heads) * config.head_dim
        # key, query, value projections for all heads, but in a batch
        self.wqkv = nn.Linear(
            config.dim, total_head_dim, bias=config.attention_qkv_bias
        )
        self.wo = nn.Linear(config.dim, config.dim, bias=False)
        self.kv_cache = None

        self.dropout = config.dropout
        self.n_head = config.n_head
        self.head_dim = config.head_dim
        self.n_local_heads = config.n_local_heads
        self.dim = config.dim
        self.use_sdpa = use_sdpa
        self._register_load_state_dict_pre_hook(self.load_hook)

    def load_hook(self, state_dict, prefix, *args):
        if prefix + "wq.weight" in state_dict:
            wq = state_dict.pop(prefix + "wq.weight")
            wk = state_dict.pop(prefix + "wk.weight")
            wv = state_dict.pop(prefix + "wv.weight")
            state_dict[prefix + "wqkv.weight"] = torch.cat([wq, wk, wv])

    def forward(
        self,
        x: Tensor,
        freqs_cis: Tensor,
        mask: Tensor,
        input_pos: Optional[Tensor] = None,
    ) -> Tensor:
        bsz, seqlen, _ = x.shape

        kv_size = self.n_local_heads * self.head_dim
        q, k, v = self.wqkv(x).split([self.dim, kv_size, kv_size], dim=-1)

        q = q.view(bsz, seqlen, self.n_head, self.head_dim)
        k = k.view(bsz, seqlen, self.n_local_heads, self.head_dim)
        v = v.view(bsz, seqlen, self.n_local_heads, self.head_dim)

        q = apply_rotary_emb(q, freqs_cis)
        k = apply_rotary_emb(k, freqs_cis)

        q, k, v = map(lambda x: x.transpose(1, 2), (q, k, v))

        if self.kv_cache is not None:
            k, v = self.kv_cache.update(input_pos, k, v)

        k = k.repeat_interleave(self.n_head // self.n_local_heads, dim=1)
        v = v.repeat_interleave(self.n_head // self.n_local_heads, dim=1)

        if self.use_sdpa:
            if mask is None:
                with sdpa_kernel(SDPBackend.FLASH_ATTENTION):
                    y = F.scaled_dot_product_attention(
                        q,
                        k,
                        v,
                        dropout_p=self.dropout if self.training else 0.0,
                        is_causal=True,
                        # No third party attn_mask here to use flash_attention
                    )
            else:
                y = F.scaled_dot_product_attention(
                    q,
                    k,
                    v,
                    attn_mask=mask,
                    dropout_p=self.dropout if self.training else 0.0,
                )
        else:
            y = self.eq_scaled_dot_product_attention(
                q,
                k,
                v,
                attn_mask=mask,
                dropout_p=self.dropout if self.training else 0.0,
            )

        y = y.transpose(1, 2).contiguous().view(bsz, seqlen, self.dim)

        return self.wo(y)

    def eq_scaled_dot_product_attention(
        self,
        query,
        key,
        value,
        attn_mask=None,
        dropout_p=0.0,
    ) -> torch.Tensor:
        # This is a standard scaled dot product attention
        # It's low efficient, but it doesn't raise cuda error

        L, S = query.size(-2), key.size(-2)
        scale_factor = 1 / math.sqrt(query.size(-1))
        attn_bias = torch.zeros(1, 1, L, S, dtype=query.dtype, device=query.device)

        if attn_mask is not None:
            if attn_mask.dtype == torch.bool:
                attn_bias.masked_fill_(attn_mask.logical_not(), float("-inf"))
            else:
                attn_bias += attn_mask

        attn_weight = query @ key.transpose(-2, -1) * scale_factor
        attn_weight += attn_bias
        attn_weight = torch.softmax(attn_weight, dim=-1)
        attn_weight = torch.dropout(attn_weight, dropout_p, train=True)

        return attn_weight @ value


class FeedForward(nn.Module):
    def __init__(self, config: BaseModelArgs) -> None:
        super().__init__()
        self.w1 = nn.Linear(config.dim, config.intermediate_size, bias=False)
        self.w3 = nn.Linear(config.dim, config.intermediate_size, bias=False)
        self.w2 = nn.Linear(config.intermediate_size, config.dim, bias=False)

    def forward(self, x: Tensor) -> Tensor:
        return self.w2(F.silu(self.w1(x)) * self.w3(x))


class RMSNorm(nn.Module):
    def __init__(self, dim: int, eps: float = 1e-5):
        super().__init__()
        self.eps = eps
        self.weight = nn.Parameter(torch.ones(dim))

    def _norm(self, x):
        return x * torch.rsqrt(torch.mean(x * x, dim=-1, keepdim=True) + self.eps)

    def forward(self, x: Tensor) -> Tensor:
        output = self._norm(x.float()).type_as(x)
        return output * self.weight


def precompute_freqs_cis(seq_len: int, n_elem: int, base: int = 10000) -> Tensor:
    freqs = 1.0 / (
        base ** (torch.arange(0, n_elem, 2)[: (n_elem // 2)].float() / n_elem)
    )
    t = torch.arange(seq_len, device=freqs.device)
    freqs = torch.outer(t, freqs)
    freqs_cis = torch.polar(torch.ones_like(freqs), freqs)
    cache = torch.stack([freqs_cis.real, freqs_cis.imag], dim=-1)
    return cache.to(dtype=torch.bfloat16)


def apply_rotary_emb(x: Tensor, freqs_cis: Tensor) -> Tensor:
    xshaped = x.float().reshape(*x.shape[:-1], -1, 2)
    freqs_cis = freqs_cis.view(1, xshaped.size(1), 1, xshaped.size(3), 2)
    x_out2 = torch.stack(
        [
            xshaped[..., 0] * freqs_cis[..., 0] - xshaped[..., 1] * freqs_cis[..., 1],
            xshaped[..., 1] * freqs_cis[..., 0] + xshaped[..., 0] * freqs_cis[..., 1],
        ],
        -1,
    )

    x_out2 = x_out2.flatten(3)
    return x_out2.type_as(x)<|MERGE_RESOLUTION|>--- conflicted
+++ resolved
@@ -15,16 +15,11 @@
 from torch.nn.attention import SDPBackend, sdpa_kernel
 from torch.utils.checkpoint import checkpoint
 
-<<<<<<< HEAD
-# from fish_speech.conversation import SEMANTIC_TOKEN
-=======
 
 from fish_speech.tokenizer import FishTokenizer
->>>>>>> 46140fa7
 from fish_speech.utils import RankedLogger
 
 from .lora import LoraConfig, setup_lora
-from .tokenizer import FishTokenizer, SEMANTIC_TOKENS
 
 log = RankedLogger(__name__, rank_zero_only=True)
 
@@ -179,11 +174,6 @@
         self.config = config
         self.tokenizer = tokenizer
 
-<<<<<<< HEAD
-        self.semantic_token_ids = [tokenizer.get_token_id(SEMANTIC_TOKEN) for SEMANTIC_TOKEN in SEMANTIC_TOKENS]
-
-=======
->>>>>>> 46140fa7
         # Slow transformer
         self.embeddings = nn.Embedding(
             config.vocab_size,
@@ -257,8 +247,8 @@
         vocab_embeds = [self.embeddings(x[:, 0])]
         for i in range(self.config.num_codebooks):
             emb = self.codebook_embeddings(x[:, i + 1] + i * self.config.codebook_size)
-            semantic_token_ids_tensor = torch.tensor(self.semantic_token_ids, device=x.device)
-            emb[~torch.isin(x[:, 0], semantic_token_ids_tensor)] = 0
+            emb[x[:, 0] != self.semantic_token_id] = 0
+            vocab_embeds.append(emb)
 
         x = torch.stack(vocab_embeds, dim=3)
         x = x.sum(dim=3)
@@ -296,48 +286,10 @@
         vq_masks = (inp[:, 0] >= self.tokenizer.semantic_begin_id) & (
             inp[:, 0] <= self.tokenizer.semantic_end_id
         )
-<<<<<<< HEAD
-    
-    def forward_generate(
-        self,
-        inp: Tensor,
-        input_pos: Optional[Tensor] = None,
-        vq_masks: Optional[Tensor] = None,  # this is not used in fact
-        return_all: bool = False,
-    ) -> BaseTransformerForwardResult:
-        # This is used for generation, optimized for torch compile
-        # assert (
-        #     self.max_seq_len != -1 and self.max_batch_size != -1
-        # ), "Please call setup_caches before forward_generate"
-
-        embeds = []
-        for i in range(self.config.num_codebooks):
-            if self.config.share_codebook_embeddings:
-                _tokens = inp[:, i + 1] + i * self.config.codebook_size
-            else:
-                _tokens = inp[:, i + 1]
-
-            emb = self.codebook_embeddings(_tokens)
-            embeds.append(emb)
-
-        vq_embeds_sum = torch.stack(embeds, dim=1).sum(dim=1)
-        # if self.config.use_codebook_mlp:
-        #     vq_embeds_sum = vq_embeds_sum / self.config.num_codebooks
-        #     vq_embeds_sum = self.codebook_mlp(vq_embeds_sum)
-
-        vq_masks = (inp[:, 0] >= self.tokenizer.semantic_begin_id) & (
-            inp[:, 0] <= self.tokenizer.semantic_end_id
-        )
 
         vq_embeds_sum[~vq_masks] = 0
         x = self.embeddings(inp[:, 0]) + vq_embeds_sum
 
-=======
-
-        vq_embeds_sum[~vq_masks] = 0
-        x = self.embeddings(inp[:, 0]) + vq_embeds_sum
-
->>>>>>> 46140fa7
         if input_pos is None:
             input_pos = torch.arange(inp.shape[-1], device=x.device)
             max_seq_len = inp.shape[-1]
@@ -356,10 +308,6 @@
             x = x[:, -1:]
         # We got slow_out here
         slow_out = self.norm(x)
-<<<<<<< HEAD
-
-=======
->>>>>>> 46140fa7
         if self.config.is_reward_model:
             token_logits = self.score_output(slow_out)
         elif self.config.tie_word_embeddings:
@@ -407,12 +355,7 @@
             case _:
                 raise ValueError(f"Unknown model type: {config.model_type}")
 
-<<<<<<< HEAD
-        tokenizer_path = str(path) + "/tokenizer.tiktoken"
-        tokenizer = FishTokenizer(tokenizer_path)
-=======
         tokenizer = FishTokenizer.from_pretrained(str(path))
->>>>>>> 46140fa7
         log.info(f"Loading model from {path}, config: {config}")
         model = model_cls(config, tokenizer=tokenizer)
 
@@ -703,12 +646,8 @@
         return codebook_logits
 
     def forward_generate(
-<<<<<<< HEAD
-        self, x: Tensor, 
-=======
         self,
         x: Tensor,
->>>>>>> 46140fa7
         input_pos: Optional[Tensor] = None,
         vq_masks: Optional[Tensor] = None,
     ) -> TransformerForwardResult:
